package tui

import (
	"context"
	"fmt"
	"log"
	"os"
	"path/filepath"
	"strings"
	"sync"
	"time"

	calclient "github.com/ajramos/gmail-tui/internal/calendar"
	"github.com/ajramos/gmail-tui/internal/config"
	"github.com/ajramos/gmail-tui/internal/db"
	"github.com/ajramos/gmail-tui/internal/gmail"
	"github.com/ajramos/gmail-tui/internal/llm"
	"github.com/ajramos/gmail-tui/internal/obsidian"
	"github.com/ajramos/gmail-tui/internal/render"
	"github.com/ajramos/gmail-tui/internal/services"
	"github.com/derailed/tcell/v2"
	"github.com/derailed/tview"
	gmailapi "google.golang.org/api/gmail/v1"
)

// App encapsulates the terminal UI and the Gmail client
type App struct {
	*tview.Application
	Pages    *Pages
	Config   *config.Config
	Client   *gmail.Client
	Calendar *calclient.Client
	LLM      llm.Provider
	Keys     config.KeyBindings
	ctx      context.Context
	cancel   context.CancelFunc
	mu       sync.RWMutex
	views    map[string]tview.Primitive
	cmdBuff  *CmdBuff
	running  bool
	flash    *Flash
	actions  *KeyActions
	// Email renderer
	emailRenderer *render.EmailRenderer
	// State management
	ids           []string
	messagesMeta  []*gmailapi.Message
	draftMode     bool
	draftIDs      []string
	showHelp      bool
	currentView   string
	currentFocus  string // Track current focus: "list" or "text"
	previousFocus string // Track previous focus before modal
	// Command system (k9s style)
	cmdMode         bool     // Whether we're in command mode
	cmdBuffer       string   // Current command buffer
	cmdHistory      []string // Command history
	cmdHistoryIndex int      // Current position in history
	cmdSuggestion   string   // Current command suggestion
	// Layout management
	currentLayout    LayoutType
	screenWidth      int
	screenHeight     int
	currentMessageID string // Added for label command execution
	nextPageToken    string // Gmail pagination

	// Search/Filter state
	searchMode    string // "" | "remote" | "local"
	currentQuery  string
	localFilter   string
	searchHistory []string
	// Local filter base snapshot (used only while searchMode=="local")
	baseIDs           []string
	baseMessagesMeta  []*gmailapi.Message
	baseNextPageToken string
	baseSelectionID   string
	// AI Summary pane
	aiSummaryView       *tview.TextView
	aiSummaryVisible    bool
	aiSummaryCache      map[string]string  // messageID -> summary
	aiInFlight          map[string]bool    // messageID -> generating
	aiPanelInPromptMode bool               // Track if panel is being used for prompt vs summary
	streamingCancel     context.CancelFunc // Cancel function for active streaming operations
	// AI label suggestion cache
	aiLabelsCache map[string][]string // messageID -> suggestions

	// Markdown rendering
	markdownEnabled   bool
	markdownCache     map[string]string // messageID -> rendered ANSI (header+body)
	markdownTogglePer map[string]bool   // messageID -> prefer markdown

	// Message content cache (to avoid refetch on toggles)
	messageCache map[string]*gmail.Message

	// Calendar invite cache (parsed from text/calendar parts)
	inviteCache map[string]Invite // messageID -> invite metadata

	// Database store (SQLite)
	dbStore *db.Store

	// Debug logging
	debug   bool
	logger  *log.Logger
	logFile *os.File

	// Labels contextual panel
	labelsView     *tview.Flex
	labelsVisible  bool
	labelsExpanded bool
	
	// Slack contextual panel
	slackView    *tview.Flex
	slackVisible bool
	// RSVP side panel state
	rsvpVisible bool

	// Bulk selection
	selected map[string]bool // messageID -> selected
	bulkMode bool

	// VIM-style navigation
	vimSequence string    // Track VIM key sequences like "gg"
	vimTimeout  time.Time // Timeout for key sequences

	// UI lifecycle flags
	uiReady          bool // true after first draw
	welcomeAnimating bool // avoid multiple spinner goroutines
	welcomeEmail     string
	messagesLoading  bool // true when messages are being loaded

	// Formatting toggles
	llmTouchUpEnabled bool

	// Message display options
	showMessageNumbers bool

	// Services (new architecture)
	emailService      services.EmailService
	aiService         services.AIService
	labelService      services.LabelService
	cacheService      services.CacheService
	repository        services.MessageRepository
	bulkPromptService *services.BulkPromptServiceImpl
	promptService     services.PromptService
<<<<<<< HEAD
	slackService      services.SlackService
=======
	obsidianService   services.ObsidianService
>>>>>>> 37f474ad
	errorHandler      *ErrorHandler
}

// Pages manages the application pages and navigation
type Pages struct {
	*tview.Pages
	stack *Stack
}

// Stack manages navigation history
type Stack struct {
	items []string
	mu    sync.RWMutex
}

// CmdBuff manages command input and history
type CmdBuff struct {
	buff       []rune
	suggestion string
	listeners  map[BuffWatcher]struct{}
	kind       BufferKind
	active     bool
	mu         sync.RWMutex
}

// BufferKind represents the type of buffer
type BufferKind int

const (
	BuffCmd BufferKind = iota
	BuffFilter
)

// BuffWatcher interface for buffer changes
type BuffWatcher interface {
	BufferChanged([]rune)
}

// Flash manages notifications and messages
type Flash struct {
	textView tview.Primitive
	mu       sync.RWMutex
}

// NewFlash creates a new flash notification
func NewFlash() *Flash {
	textView := tview.NewTextView().
		SetDynamicColors(true).
		SetTextAlign(tview.AlignCenter).
		SetBorder(true).
		SetBorderColor(tcell.ColorYellow)

	flash := &Flash{
		textView: textView,
	}
	return flash
}

// KeyActions manages keyboard shortcuts
type KeyActions struct {
	actions map[tcell.Key]KeyAction
	mx      sync.RWMutex
}

// KeyAction represents a keyboard action
type KeyAction struct {
	Description string
	Action      ActionHandler
	Visible     bool
	Shared      bool
}

// ActionHandler function type for key actions
type ActionHandler func(*tcell.EventKey) *tcell.EventKey

// LayoutType represents different layout configurations
type LayoutType int

const (
	LayoutWide   LayoutType = iota // Wide screen: side-by-side
	LayoutMedium                   // Medium screen: stacked with larger text
	LayoutNarrow                   // Narrow screen: full-width list/text
	LayoutMobile                   // Mobile-like: single column with compact design
)

// NewKeyActions creates a new key actions manager
func NewKeyActions() *KeyActions {
	return &KeyActions{
		actions: make(map[tcell.Key]KeyAction),
	}
}

// NewApp creates a new TUI application following k9s patterns
func NewApp(client *gmail.Client, calendarClient *calclient.Client, llmClient llm.Provider, cfg *config.Config) *App {
	ctx, cancel := context.WithCancel(context.Background())

	app := &App{
		Application:       tview.NewApplication(),
		Config:            cfg,
		Client:            client,
		Calendar:          calendarClient,
		LLM:               llmClient,
		Keys:              cfg.Keys,
		ctx:               ctx,
		cancel:            cancel,
		views:             make(map[string]tview.Primitive),
		cmdBuff:           NewCmdBuff(),
		flash:             NewFlash(),
		actions:           NewKeyActions(),
		emailRenderer:     render.NewEmailRenderer(),
		ids:               []string{},
		messagesMeta:      []*gmailapi.Message{},
		draftMode:         false,
		draftIDs:          []string{},
		showHelp:          false,
		currentView:       "messages",
		currentFocus:      "list",
		previousFocus:     "list", // Initialize previous focus
		cmdMode:           false,
		cmdBuffer:         "",
		cmdHistory:        make([]string, 0),
		cmdHistoryIndex:   -1,
		currentLayout:     LayoutMedium,
		screenWidth:       80,
		screenHeight:      25,
		currentMessageID:  "", // Initialize currentMessageID
		nextPageToken:     "",
		searchMode:        "",
		currentQuery:      "",
		localFilter:       "",
		searchHistory:     make([]string, 0, 10),
		baseIDs:           nil,
		baseMessagesMeta:  nil,
		baseNextPageToken: "",
		baseSelectionID:   "",
		aiSummaryCache:    make(map[string]string),
		aiInFlight:        make(map[string]bool),
		aiLabelsCache:     make(map[string][]string),
		markdownEnabled:   true,
		markdownCache:     make(map[string]string),
		markdownTogglePer: make(map[string]bool),
		messageCache:      make(map[string]*gmail.Message),
		inviteCache:       make(map[string]Invite),
		debug:             true,
		logger:            log.New(os.Stdout, "[gmail-tui] ", log.LstdFlags|log.Lmicroseconds),
		logFile:           nil,
		selected:          make(map[string]bool),
		bulkMode:          false,
		llmTouchUpEnabled: false,
		messagesLoading:   false,
	}

	// Initialize file logger (logging.go)
	app.initLogger()

	// Initialize pages
	app.Pages = NewPages()

	// Initialize components
	app.initComponents()

	// Apply theme to renderer (best-effort)
	app.applyTheme()

	// Set up key bindings
	app.bindKeys()

	// Initialize views
	app.initViews()

	// Recalcular en resize de forma segura (sin llamadas de red)
	app.SetBeforeDrawFunc(func(screen tcell.Screen) bool {
		// Mark UI as ready on first draw
		if !app.uiReady {
			app.uiReady = true
		}
		w, h := screen.Size()
		if w != app.screenWidth || h != app.screenHeight {
			app.screenWidth, app.screenHeight = w, h
			app.reformatListItems()
		}
		return false
	})

	// Initialize services
	app.initServices()

	return app
}

// RegisterDBStore wires a db.Store into the App for local data storage features
func (a *App) RegisterDBStore(store *db.Store) {
	a.dbStore = store
	if a.logger != nil {
		a.logger.Printf("RegisterDBStore: store registered, re-initializing services")
	}

	// Re-initialize all services with the new store
	a.reinitializeServices()
}

// reinitializeServices re-initializes services when store becomes available
func (a *App) reinitializeServices() {
	if a.logger != nil {
		a.logger.Printf("reinitializeServices: starting service re-initialization")
	}

	// Initialize cache service if store is available
	if a.dbStore != nil && a.cacheService == nil {
		cacheStore := db.NewCacheStore(a.dbStore)
		a.cacheService = services.NewCacheService(cacheStore)
		if a.logger != nil {
			a.logger.Printf("reinitializeServices: cache service initialized: %v", a.cacheService != nil)
		}
	}

	// Initialize AI service if LLM provider is available
	if a.LLM != nil && a.aiService == nil {
		a.aiService = services.NewAIService(a.LLM, a.cacheService, a.Config)
		if a.logger != nil {
			a.logger.Printf("reinitializeServices: AI service initialized: %v", a.aiService != nil)
		}
	}

	// Initialize prompt service first (without bulk service for now)
	if a.dbStore != nil && a.aiService != nil && a.promptService == nil {
		promptStore := db.NewPromptStore(a.dbStore)
		a.promptService = services.NewPromptService(promptStore, a.aiService, nil) // Pass nil for now
		if a.logger != nil {
			a.logger.Printf("reinitializeServices: prompt service initialized: %v", a.promptService != nil)
		}
	}

	// Initialize bulk prompt service if dependencies are available
	if a.repository != nil && a.aiService != nil && a.cacheService != nil && a.promptService != nil && a.bulkPromptService == nil {
		a.bulkPromptService = services.NewBulkPromptService(a.emailService, a.aiService, a.cacheService, a.repository, a.promptService)
		if a.logger != nil {
			a.logger.Printf("reinitializeServices: bulk prompt service initialized: %v", a.bulkPromptService != nil)
		}
	}

	// Now update prompt service with bulk service
	if a.promptService != nil && a.bulkPromptService != nil {
		// We need to update the prompt service to include the bulk service
		// This is a bit of a hack, but it's the cleanest way to handle the circular dependency
		if promptService, ok := a.promptService.(*services.PromptServiceImpl); ok {
			promptService.SetBulkService(a.bulkPromptService)
		}
	}

	// Update bulk prompt service with prompt service
	if a.bulkPromptService != nil && a.promptService != nil {
		// We need to update the bulk prompt service to include the prompt service
		// This is a bit of a hack, but it's the cleanest way to handle the circular dependency
		a.bulkPromptService.SetPromptService(a.promptService)
	}

	// Initialize Obsidian service if database store is available
	if a.dbStore != nil && a.obsidianService == nil {
		obsidianStore := db.NewObsidianStore(a.dbStore)

		// Get Obsidian config from app config
		var obsidianConfig *obsidian.ObsidianConfig
		if a.Config != nil && a.Config.Obsidian != nil {
			obsidianConfig = a.Config.Obsidian
			if a.logger != nil {
				a.logger.Printf("reinitializeServices: using Obsidian config from app config")
			}
		} else {
			// Fallback to default config if not available
			obsidianConfig = obsidian.DefaultObsidianConfig()
			if a.logger != nil {
				a.logger.Printf("reinitializeServices: using default Obsidian config")
			}
		}

		a.obsidianService = services.NewObsidianService(obsidianStore, obsidianConfig, a.logger)
		if a.logger != nil {
			a.logger.Printf("reinitializeServices: obsidian service initialized: %v", a.obsidianService != nil)
		}
	}

	if a.logger != nil {
		a.logger.Printf("reinitializeServices: service re-initialization completed")
	}
}

// initServices initializes the service layer for better architecture
func (a *App) initServices() {
	if a.logger != nil {
		a.logger.Printf("initServices: starting service initialization")
	}

	// Initialize repository
	a.repository = services.NewMessageRepository(a.Client)
	if a.logger != nil {
		a.logger.Printf("initServices: repository initialized: %v", a.repository != nil)
	}

	// Initialize label service
	a.labelService = services.NewLabelService(a.Client)
	if a.logger != nil {
		a.logger.Printf("initServices: label service initialized: %v", a.labelService != nil)
	}

	// Initialize cache service if store is available
	if a.dbStore != nil {
		cacheStore := db.NewCacheStore(a.dbStore)
		a.cacheService = services.NewCacheService(cacheStore)
		if a.logger != nil {
			a.logger.Printf("initServices: cache service initialized: %v", a.cacheService != nil)
		}
	} else {
		if a.logger != nil {
			a.logger.Printf("initServices: cache service NOT initialized - dbStore is nil")
		}
	}

	// Initialize AI service if LLM provider is available
	if a.LLM != nil {
		a.aiService = services.NewAIService(a.LLM, a.cacheService, a.Config)
		if a.logger != nil {
			a.logger.Printf("initServices: AI service initialized: %v", a.aiService != nil)
		}
	} else {
		if a.logger != nil {
			a.logger.Printf("initServices: AI service NOT initialized - LLM is nil")
		}
	}

	// Initialize email service
	a.emailService = services.NewEmailService(a.repository, a.Client, a.emailRenderer)
	if a.logger != nil {
		a.logger.Printf("initServices: email service initialized: %v", a.emailService != nil)
	}

	// Initialize bulk prompt service if dependencies are available
	if a.repository != nil && a.aiService != nil && a.cacheService != nil {
		// For now, pass nil as promptService to avoid circular dependency
		// It will be set later in reinitializeServices
		a.bulkPromptService = services.NewBulkPromptService(a.emailService, a.aiService, a.cacheService, a.repository, nil)
		if a.logger != nil {
			a.logger.Printf("initServices: bulk prompt service initialized: %v", a.bulkPromptService != nil)
		}
	} else {
		if a.logger != nil {
			a.logger.Printf("initServices: bulk prompt service NOT initialized - repository=%v aiService=%v cacheService=%v",
				a.repository != nil, a.aiService != nil, a.cacheService != nil)
		}
	}

	// Initialize prompt service if database store is available
	if a.dbStore != nil && a.aiService != nil && a.bulkPromptService != nil {
		promptStore := db.NewPromptStore(a.dbStore)
		a.promptService = services.NewPromptService(promptStore, a.aiService, a.bulkPromptService)
		if a.logger != nil {
			a.logger.Printf("initServices: prompt service initialized: %v", a.promptService != nil)
		}
	} else {
		if a.logger != nil {
			a.logger.Printf("initServices: prompt service NOT initialized - dbStore=%v aiService=%v bulkPromptService=%v",
				a.dbStore != nil, a.aiService != nil, a.bulkPromptService != nil)
		}
	}

<<<<<<< HEAD
	// Initialize Slack service if enabled in config
	if a.Config.Slack.Enabled {
		a.slackService = services.NewSlackService(a.Client, a.Config, a.aiService)
		if a.logger != nil {
			a.logger.Printf("initServices: slack service initialized: %v", a.slackService != nil)
		}
	} else {
		if a.logger != nil {
			a.logger.Printf("initServices: slack service NOT initialized - SlackEnabled is false")
=======
	// Initialize Obsidian service if database store is available
	if a.dbStore != nil {
		obsidianStore := db.NewObsidianStore(a.dbStore)
		// Get Obsidian config from app config
		var obsidianConfig *obsidian.ObsidianConfig
		if a.Config != nil && a.Config.Obsidian != nil {
			obsidianConfig = a.Config.Obsidian
			if a.logger != nil {
				a.logger.Printf("initServices: using Obsidian config from app config")
			}
		} else {
			// Fallback to default config if not available
			obsidianConfig = obsidian.DefaultObsidianConfig()
			// Set a reasonable vault path if not configured
			homeDir, err := os.UserHomeDir()
			if err == nil {
				obsidianConfig.VaultPath = filepath.Join(homeDir, "ObsidianVault")
			} else {
				obsidianConfig.VaultPath = "./ObsidianVault"
			}
			if a.logger != nil {
				a.logger.Printf("initServices: using default Obsidian config")
			}
		}
		
		a.obsidianService = services.NewObsidianService(obsidianStore, obsidianConfig, a.logger)
		if a.logger != nil {
			a.logger.Printf("initServices: obsidian service initialized: %v", a.obsidianService != nil)
		}
	} else {
		if a.logger != nil {
			a.logger.Printf("initServices: obsidian service NOT initialized - dbStore=%v", a.dbStore != nil)
>>>>>>> 37f474ad
		}
	}

	if a.logger != nil {
		a.logger.Printf("initServices: service initialization completed")
	}

	// Initialize error handler
	a.initErrorHandler()
}

// initErrorHandler initializes the centralized error handler
func (a *App) initErrorHandler() {
	// Find status view
	var statusView *tview.TextView
	if view, exists := a.views["status"]; exists {
		if tv, ok := view.(*tview.TextView); ok {
			statusView = tv
		}
	}

	// Find flash view
	var flashView *tview.TextView
	if a.flash != nil && a.flash.textView != nil {
		if tv, ok := a.flash.textView.(*tview.TextView); ok {
			flashView = tv
		}
	}

	// Create error handler
	a.errorHandler = NewErrorHandler(a.Application, a, statusView, flashView, a.logger)
}

// Thread-safe state access methods

// GetCurrentView returns the current view name thread-safely
func (a *App) GetCurrentView() string {
	a.mu.RLock()
	defer a.mu.RUnlock()
	return a.currentView
}

// SetCurrentView sets the current view name thread-safely
func (a *App) SetCurrentView(view string) {
	a.mu.Lock()
	defer a.mu.Unlock()
	a.currentView = view
}

// GetCurrentMessageID returns the current message ID thread-safely
func (a *App) GetCurrentMessageID() string {
	a.mu.RLock()
	defer a.mu.RUnlock()
	return a.currentMessageID
}

// SetCurrentMessageID sets the current message ID thread-safely
func (a *App) SetCurrentMessageID(messageID string) {
	a.mu.Lock()
	defer a.mu.Unlock()
	a.currentMessageID = messageID
}

// GetMessageIDs returns a copy of message IDs thread-safely
func (a *App) GetMessageIDs() []string {
	a.mu.RLock()
	defer a.mu.RUnlock()
	ids := make([]string, len(a.ids))
	copy(ids, a.ids)
	return ids
}

// IsMessagesLoading returns whether messages are currently being loaded
func (a *App) IsMessagesLoading() bool {
	a.mu.RLock()
	defer a.mu.RUnlock()
	return a.messagesLoading
}

// SetMessagesLoading sets the messages loading state
func (a *App) SetMessagesLoading(loading bool) {
	a.mu.Lock()
	defer a.mu.Unlock()
	a.messagesLoading = loading
}

// SetMessageIDs sets message IDs thread-safely
func (a *App) SetMessageIDs(ids []string) {
	a.mu.Lock()
	defer a.mu.Unlock()
	a.ids = make([]string, len(ids))
	copy(a.ids, ids)
}

// setMessageIDsUnsafe sets message IDs without locking (for use when mutex is already held)
func (a *App) setMessageIDsUnsafe(ids []string) {
	a.ids = make([]string, len(ids))
	copy(a.ids, ids)
}

// AppendMessageID appends a message ID thread-safely
func (a *App) AppendMessageID(id string) {
	a.mu.Lock()
	defer a.mu.Unlock()
	a.ids = append(a.ids, id)
}

// appendMessageIDUnsafe appends a message ID without locking (for use when mutex is already held)
func (a *App) appendMessageIDUnsafe(id string) {
	a.ids = append(a.ids, id)
}

// ClearMessageIDs clears all message IDs thread-safely
func (a *App) ClearMessageIDs() {
	a.mu.Lock()
	defer a.mu.Unlock()
	a.ids = []string{}
}

// clearMessageIDsUnsafe clears all message IDs without locking (for use when mutex is already held)
func (a *App) clearMessageIDsUnsafe() {
	a.ids = []string{}
}

// RemoveMessageIDAt removes a message ID at the specified index thread-safely
func (a *App) RemoveMessageIDAt(index int) bool {
	a.mu.Lock()
	defer a.mu.Unlock()
	if index < 0 || index >= len(a.ids) {
		return false
	}
	a.ids = append(a.ids[:index], a.ids[index+1:]...)
	return true
}

// RemoveMessageIDByValue removes the first occurrence of a message ID thread-safely
func (a *App) RemoveMessageIDByValue(id string) bool {
	a.mu.Lock()
	defer a.mu.Unlock()
	for i, msgID := range a.ids {
		if msgID == id {
			a.ids = append(a.ids[:i], a.ids[i+1:]...)
			return true
		}
	}
	return false
}

// RemoveMessageIDsInPlace removes IDs that exist in the provided map, using in-place filtering
func (a *App) RemoveMessageIDsInPlace(toRemove map[string]bool) {
	a.mu.Lock()
	defer a.mu.Unlock()
	i := 0
	for i < len(a.ids) {
		if _, ok := toRemove[a.ids[i]]; ok {
			a.ids = append(a.ids[:i], a.ids[i+1:]...)
		} else {
			i++
		}
	}
}

// IsRunning returns whether the app is running thread-safely
func (a *App) IsRunning() bool {
	a.mu.RLock()
	defer a.mu.RUnlock()
	return a.running
}

// SetRunning sets the running state thread-safely
func (a *App) SetRunning(running bool) {
	a.mu.Lock()
	defer a.mu.Unlock()
	a.running = running
}

// GetScreenSize returns the current screen dimensions thread-safely
func (a *App) GetScreenSize() (int, int) {
	a.mu.RLock()
	defer a.mu.RUnlock()
	return a.screenWidth, a.screenHeight
}

// SetScreenSize sets the screen dimensions thread-safely
func (a *App) SetScreenSize(width, height int) {
	a.mu.Lock()
	defer a.mu.Unlock()
	a.screenWidth = width
	a.screenHeight = height
}

// GetErrorHandler returns the error handler for centralized error handling
func (a *App) GetErrorHandler() *ErrorHandler {
	return a.errorHandler
}

// GetServices returns the service instances for business logic operations
func (a *App) GetServices() (services.EmailService, services.AIService, services.LabelService, services.CacheService, services.MessageRepository, services.PromptService, services.ObsidianService) {
	return a.emailService, a.aiService, a.labelService, a.cacheService, a.repository, a.promptService, a.obsidianService
}

// GetSlackService returns the Slack service instance
func (a *App) GetSlackService() services.SlackService {
	return a.slackService
}

// applyTheme loads theme colors and updates the email renderer
func (a *App) applyTheme() {
	// Try to load theme from skins directory; fallback to defaults
	loader := config.NewThemeLoader("skins")
	if theme, err := loader.LoadThemeFromFile("gmail-dark.yaml"); err == nil {
		a.emailRenderer.UpdateFromConfig(theme)
		// Aplicar a estilos globales
		tview.Styles.PrimitiveBackgroundColor = theme.Body.BgColor.Color()
		tview.Styles.PrimaryTextColor = theme.Body.FgColor.Color()
		tview.Styles.BorderColor = theme.Frame.Border.FgColor.Color()
		tview.Styles.FocusColor = theme.Frame.Border.FocusColor.Color()
	} else {
		def := config.DefaultColors()
		a.emailRenderer.UpdateFromConfig(def)
		tview.Styles.PrimitiveBackgroundColor = def.Body.BgColor.Color()
		tview.Styles.PrimaryTextColor = def.Body.FgColor.Color()
		tview.Styles.BorderColor = def.Frame.Border.FgColor.Color()
		tview.Styles.FocusColor = def.Frame.Border.FocusColor.Color()
	}
	// After updating global styles, also force background colors on existing widgets
	if list, ok := a.views["list"].(*tview.Table); ok {
		list.SetBackgroundColor(tview.Styles.PrimitiveBackgroundColor)
	}
	if header, ok := a.views["header"].(*tview.TextView); ok {
		header.SetBackgroundColor(tview.Styles.PrimitiveBackgroundColor)
	}
	if text, ok := a.views["text"].(*tview.TextView); ok {
		text.SetBackgroundColor(tview.Styles.PrimitiveBackgroundColor)
	}
	if a.aiSummaryView != nil {
		a.aiSummaryView.SetBackgroundColor(tview.Styles.PrimitiveBackgroundColor)
	}
}

// (moved to messages.go)

// NewPages creates a new Pages instance
func NewPages() *Pages {
	return &Pages{
		Pages: tview.NewPages(),
		stack: &Stack{
			items: make([]string, 0),
		},
	}
}

// NewCmdBuff creates a new command buffer
func NewCmdBuff() *CmdBuff {
	return &CmdBuff{
		buff:      make([]rune, 0),
		listeners: make(map[BuffWatcher]struct{}),
		kind:      BuffCmd,
		active:    false,
	}
}

// (moved to layout.go) initComponents

// initViews initializes the main views
// (moved to layout.go) initViews

// createMainLayout creates the main application layout
// (moved to layout.go) createMainLayout

// createStatusBar creates the status bar
// (moved to layout.go) createStatusBar

// (moved to status.go) showStatusMessage / setStatusPersistent

// (moved to layout.go) createHelpView/createSearchView

// generateHelpText generates the help text
func (a *App) generateHelpText() string {
	var help strings.Builder

	help.WriteString("━━━━━━━━━━━━━━━━━━━━━━━━━━━━━━━━━━━━━━━━━━━━━━━━━━━━━━━━━━━━━━━━━━━━━━━━━━━━━━━━\n")
	help.WriteString("🐕 GizTUI - Help & Shortcuts\n")
	help.WriteString("━━━━━━━━━━━━━━━━━━━━━━━━━━━━━━━━━━━━━━━━━━━━━━━━━━━━━━━━━━━━━━━━━━━━━━━━━━━━━━━━\n\n")

	help.WriteString("🧭 Navigation\n")
	help.WriteString("━━━━━━━━━━━━━━━━━━━━━━━━━━━━━━━━━━━━━━━━━━━━━━━━━━━━━━━━━━━━━━━━━━━━━━━━━━━━━━━━\n")
	help.WriteString("Enter     👁️  View selected message\n")
	help.WriteString("r         🔄 Refresh messages\n")
	help.WriteString("s         🔍 Search messages\n")
	help.WriteString("F         📫 Quick search: from current sender\n")
	help.WriteString("T         📤 Quick search: to current sender (includes Sent)\n")
	help.WriteString("S         🧵 Quick search: by current subject\n")
	help.WriteString("u         🔴 Show unread messages\n")
	help.WriteString("D         📝 View drafts\n")
	help.WriteString("A         📎 Show attachments\n")
	help.WriteString("l         🏷️  Manage labels\n\n")

	help.WriteString("✉️  Message Actions\n")
	help.WriteString("━━━━━━━━━━━━━━━━━━━━━━━━━━━━━━━━━━━━━━━━━━━━━━━━━━━━━━━━━━━━━━━━━━━━━━━━━━━━━━━━\n")
	help.WriteString("R         💬 Reply to message\n")
	help.WriteString("n         ✏️  Compose new message\n")
	help.WriteString("t         👁️  Toggle read/unread\n")
	help.WriteString("d         🗑️  Move to trash\n")
	help.WriteString("a         📁 Archive message\n")
	help.WriteString("m         📦 Move message\n")
	if a.Config.Slack.Enabled {
		help.WriteString("K         💬 Forward to Slack\n")
	}
	help.WriteString("\n")

	help.WriteString("📦 Bulk Operations\n")
	help.WriteString("━━━━━━━━━━━━━━━━━━━━━━━━━━━━━━━━━━━━━━━━━━━━━━━━━━━━━━━━━━━━━━━━━━━━━━━━━━━━━━━━\n")
	help.WriteString("v/space   ✅ Enter bulk mode & select message\n")
	help.WriteString("space     ➕ Toggle message selection (in bulk mode)\n")
	help.WriteString("*         🌟 Select all visible messages\n")
	help.WriteString("a         📁 Archive selected messages\n")
	help.WriteString("d         🗑️  Delete selected messages\n")
	help.WriteString("m         📦 Move selected messages\n")
	help.WriteString("p         🎯 Apply bulk prompt to selected\n")
	help.WriteString("Esc       ❌ Exit bulk mode\n\n")

	if a.LLM != nil {
		help.WriteString("🤖 AI Features\n")
		help.WriteString("━━━━━━━━━━━━━━━━━━━━━━━━━━━━━━━━━━━━━━━━━━━━━━━━━━━━━━━━━━━━━━━━━━━━━━━━━━━━━━━━\n")
		help.WriteString("y         📝 Summarize message\n")
		help.WriteString("Y         🔄 Regenerate summary (force refresh)\n")
		help.WriteString("p         🎯 Open Prompt Library\n")
		help.WriteString("g         🤖 Generate reply\n")
		help.WriteString("o         🏷️  Suggest label\n\n")
	}

	help.WriteString("⚙️  Application\n")
	help.WriteString("━━━━━━━━━━━━━━━━━━━━━━━━━━━━━━━━━━━━━━━━━━━━━━━━━━━━━━━━━━━━━━━━━━━━━━━━━━━━━━━━\n")
	help.WriteString(":         💻 Command mode (e.g., :search, :cache, :help)\n")
	help.WriteString(":numbers  🔢 Toggle message number display\n")
	help.WriteString("q         🚪 Quit application\n")
	help.WriteString("?         ❓ Toggle this help screen\n")

	return help.String()
}

// Run starts the TUI application
func (a *App) Run() error {
	// Set root to pages
	a.SetRoot(a.Pages, true)

	// Check if client is available
	if a.Client == nil {
		// Welcome screen in setup mode (no credentials)
		a.showWelcomeScreen(false, "")
	} else {
		// Welcome screen in loading mode with best-effort account email (fetch async)
		a.showWelcomeScreen(true, "")
		go func() {
			if a.Client != nil {
				if email, err := a.Client.ActiveAccountEmail(a.ctx); err == nil && email != "" {
					a.welcomeEmail = email
					a.QueueUpdateDraw(func() {
						// Re-render welcome with account email if still loading
						if text, ok := a.views["text"].(*tview.TextView); ok {
							text.SetText(a.buildWelcomeText(true, a.welcomeEmail, 0))
						}
						// Also refresh status bar baseline to include the email
						if status, ok := a.views["status"].(*tview.TextView); ok {
							status.SetText(a.statusBaseline())
						}
					})
				}
			}
		}()
		// Load messages in background
		go a.reloadMessages()
	}

	// Start the application
	return a.Application.Run()
}

// getActiveAccountEmail returns the current account email if available.
// For now, we do not have a reliable accessor from the Gmail client, so we
// return an empty string as a safe default.
// getActiveAccountEmail returns the current account email if available.
func (a *App) getActiveAccountEmail() string {
	if email, err := a.Client.ActiveAccountEmail(a.ctx); err == nil && email != "" {
		return email
	}
	return "user@example.com" // fallback for when account email can't be retrieved
}

// (moved to keys.go) bindKeys

// handleCommandInput handles input when in command mode
// (moved to commands.go) handleCommandInput

// updateCommandBar updates the command bar display
// (moved to commands.go) updateCommandBar

// generateCommandSuggestion generates a suggestion based on the current command buffer
// (moved to commands.go) generateCommandSuggestion

// completeCommand completes the current command with the suggestion
// (moved to commands.go) completeCommand

// toggleHelp toggles the help display
func (a *App) toggleHelp() {
	if a.showHelp {
		a.Pages.SwitchToPage("main")
		a.showHelp = false
	} else {
		a.Pages.SwitchToPage("help")
		a.showHelp = true
	}
}

// (moved to messages.go)

// loadMoreMessages fetches the next page of inbox and appends to list
// (moved to messages.go)

// showMessage displays a message in the text view
// (moved to messages.go)

// showMessageWithoutFocus loads the message content but does not change focus
// (moved to messages.go)

// performSearch executes the search query
func (a *App) performSearch(query string) {
	if strings.TrimSpace(query) == "" {
		a.showError("Search query cannot be empty")
		return
	}

	// Update UI to searching state
	a.QueueUpdateDraw(func() {
		if list, ok := a.views["list"].(*tview.Table); ok {
			list.Clear()
			list.SetTitle(fmt.Sprintf(" 🔍 Searching: %s ", query))
		}
	})

	// Build effective query
	originalQuery := strings.TrimSpace(query)
	q := originalQuery
	if !strings.Contains(q, "in:") && !strings.Contains(q, "label:") {
		q = q + " -in:sent -in:draft -in:chat -in:spam -in:trash in:inbox"
	}

	// Stream search results progresivamente como en la carga inicial
	messages, next, err := a.Client.SearchMessagesPage(q, 50, "")
	if err != nil {
		a.QueueUpdateDraw(func() {
			a.showError(fmt.Sprintf("❌ Search error: %v", err))
			if list, ok := a.views["list"].(*tview.Table); ok {
				list.SetTitle(" ❌ Search failed ")
			}
		})
		return
	}

	// Reset state and show spinner
	a.ClearMessageIDs()
	a.messagesMeta = []*gmailapi.Message{}
	a.nextPageToken = next
	a.searchMode = "remote"
	a.currentQuery = q

	var spinnerStop chan struct{}
	if _, ok := a.views["list"].(*tview.Table); ok {
		spinnerStop = make(chan struct{})
		go func() {
			frames := []string{"⠋", "⠙", "⠹", "⠸", "⠼", "⠴", "⠦", "⠧", "⠇", "⠏"}
			i := 0
			ticker := time.NewTicker(150 * time.Millisecond)
			defer ticker.Stop()
			for {
				select {
				case <-spinnerStop:
					return
				case <-ticker.C:
					prog := len(a.ids)
					total := len(messages)
					a.QueueUpdateDraw(func() {
						if tb, ok := a.views["list"].(*tview.Table); ok {
							tb.SetTitle(fmt.Sprintf(" %s Searching… (%d/%d) — %s ", frames[i%len(frames)], prog, total, originalQuery))
						}
					})
					i++
				}
			}
		}()
	}

	// Prepare label map and show system labels in list for search results (mixed scopes)
	if labels, err := a.Client.ListLabels(); err == nil {
		m := make(map[string]string, len(labels))
		for _, l := range labels {
			m[l.Id] = l.Name
		}
		a.emailRenderer.SetLabelMap(m)
	}
	a.emailRenderer.SetShowSystemLabelsInList(true)

	screenWidth := a.getFormatWidth()
	for _, msg := range messages {
		a.AppendMessageID(msg.Id)
		meta, err := a.Client.GetMessage(msg.Id)
		if err != nil {
			continue
		}
		a.messagesMeta = append(a.messagesMeta, meta)
		text, _ := a.emailRenderer.FormatEmailList(meta, screenWidth)
		a.QueueUpdateDraw(func() {
			if table, ok := a.views["list"].(*tview.Table); ok {
				row := table.GetRowCount()
				table.SetCell(row, 0, tview.NewTableCell(text).SetExpansion(1))
			}
			a.reformatListItems()
		})
	}
	if spinnerStop != nil {
		close(spinnerStop)
	}
	a.QueueUpdateDraw(func() {
		if table, ok := a.views["list"].(*tview.Table); ok {
			table.SetTitle(fmt.Sprintf(" 🔍 Search Results (%d) — %s ", len(a.ids), originalQuery))
			if table.GetRowCount() > 0 {
				table.Select(0, 0)
				if len(a.ids) > 0 {
					firstID := a.ids[0]
					a.SetCurrentMessageID(firstID)
					go a.showMessageWithoutFocus(firstID)
					// Close AI panel when loading new messages to avoid conflicts
					if a.aiSummaryVisible {
						if split, ok := a.views["contentSplit"].(*tview.Flex); ok {
							split.ResizeItem(a.aiSummaryView, 0, 0)
						}
						a.aiSummaryVisible = false
						a.aiPanelInPromptMode = false
					}
				}
			}
		}
		// Keep policy for system labels on list while user is in search mode
		a.emailRenderer.SetShowSystemLabelsInList(true)
	})
}

// (moved to status.go) showError/showInfo

// Placeholder methods for functionality that will be implemented later
// (moved to messages.go) loadDrafts

// (moved to messages.go) composeMessage

// (moved to messages.go) listUnreadMessages

// (moved to messages.go) toggleMarkReadUnread

// updateMessageDisplay updates the display of a specific message in the list
func (a *App) updateMessageDisplay(index int, isUnread bool) {
	table, ok := a.views["list"].(*tview.Table)
	if !ok {
		return
	}

	// Get the current message
	if index < 0 || index >= len(a.ids) {
		return
	}

	messageID := a.ids[index]
	message, err := a.Client.GetMessage(messageID)
	if err != nil {
		return
	}

	// Determine current list width (fallback to 80)
	screenWidth := a.getListWidth()

	// Use the email renderer to format the message
	formattedText, _ := a.emailRenderer.FormatEmailList(message, screenWidth)

	// Add unread indicator
	if isUnread {
		formattedText = "● " + formattedText
	} else {
		formattedText = "○ " + formattedText
	}

	// Update the item in the table
	table.SetCell(index, 0, tview.NewTableCell(formattedText).SetExpansion(1))
}

// updateBaseCachedMessageLabels mirrors updateCachedMessageLabels but for the base snapshot (local filter)
func (a *App) updateBaseCachedMessageLabels(messageID, labelID string, applied bool) {
	if a.searchMode != "local" || a.baseIDs == nil {
		return
	}
	// Find index in baseIDs
	idx := -1
	for i, id := range a.baseIDs {
		if id == messageID {
			idx = i
			break
		}
	}
	if idx < 0 || idx >= len(a.baseMessagesMeta) || a.baseMessagesMeta[idx] == nil {
		return
	}
	msg := a.baseMessagesMeta[idx]
	if applied {
		exists := false
		for _, l := range msg.LabelIds {
			if l == labelID {
				exists = true
				break
			}
		}
		if !exists {
			msg.LabelIds = append(msg.LabelIds, labelID)
		}
	} else {
		out := msg.LabelIds[:0]
		for _, l := range msg.LabelIds {
			if l != labelID {
				out = append(out, l)
			}
		}
		msg.LabelIds = out
	}
}

// moved to messages_actions.go

// (moved to labels.go) manageLabels

// showMessageLabelsView displays labels for a specific message
// (moved to labels.go) showMessageLabelsView

// toggleLabelForMessage toggles a label asynchronously and invokes onDone when finished
// (moved to labels.go) toggleLabelForMessage

// showMessagesWithLabel shows messages that have a specific label
// (moved to labels.go) showMessagesWithLabel

// showMessagesForLabel displays messages that have a specific label
// (moved to labels.go) showMessagesForLabel

// createNewLabelFromView creates a new label from the labels view
// (moved to labels.go) createNewLabelFromView

// deleteSelectedLabel deletes the selected label (placeholder for now)
// (moved to labels.go) deleteSelectedLabel

// formatRelativeTime formats a date like Gmail (e.g., "2h", "3d", "Jan 15")
func formatRelativeTime(date time.Time) string {
	now := time.Now()
	diff := now.Sub(date)

	if diff < time.Hour {
		minutes := int(diff.Minutes())
		if minutes < 1 {
			return "now"
		}
		return fmt.Sprintf("%dm", minutes)
	} else if diff < 24*time.Hour {
		hours := int(diff.Hours())
		return fmt.Sprintf("%dh", hours)
	} else if diff < 7*24*time.Hour {
		days := int(diff.Hours() / 24)
		return fmt.Sprintf("%dd", days)
	} else {
		return date.Format("Jan 2")
	}
}

// (moved to layout.go) updateFocusIndicators

// toggleFocus switches focus between list and text view
// (moved to keys.go) toggleFocus

// restoreFocusAfterModal restores focus to the appropriate view after closing a modal
// (moved to keys.go) restoreFocusAfterModal

// (moved to messages.go) archiveSelected

// (moved to messages.go) replySelected

// (moved to messages.go) showAttachments

// summarizeSelected summarizes the selected message using LLM
func (a *App) summarizeSelected() {
	if a.LLM == nil {
		a.showStatusMessage("LLM disabled")
		return
	}
	messageID := a.getCurrentMessageID()
	if messageID == "" {
		a.showError("No message selected")
		return
	}
	// Load content
	m, err := a.Client.GetMessageWithContent(messageID)
	if err != nil {
		a.showError("Failed to load message")
		return
	}
	body := m.PlainText
	if len([]rune(body)) > 8000 {
		body = string([]rune(body)[:8000])
	}
	// Show immediate status
	a.QueueUpdateDraw(func() { a.setStatusPersistent("🧠 Summarizing…") })
	go func() {
		resp, err := a.LLM.Generate("Summarize in 3 bullet points (keep language).\n\n" + body)
		if err != nil {
			a.QueueUpdateDraw(func() { a.showLLMError("inline summarize", err) })
			return
		}
		a.QueueUpdateDraw(func() {
			if text, ok := a.views["text"].(*tview.TextView); ok {
				prev := text.GetText(true)
				text.SetDynamicColors(true)
				text.SetText("— AI Summary —\n" + resp + "\n\n" + prev)
				text.ScrollToBeginning()
			}
			a.showStatusMessage("✅ Summary ready")
		})
	}()
}

// generateReply generates a reply using LLM
func (a *App) generateReply() {
	a.showInfo("Generate reply functionality not yet implemented")
}

// (moved to ai.go) suggestLabel

// (moved to ai.go) showLabelSuggestions

// createCommandBar creates the command bar component (k9s style)
// (moved to commands.go) createCommandBar

// showCommandBar displays the command bar and enters command mode
// (moved to commands.go) showCommandBar

// hideCommandBar hides the command bar and exits command mode
// (moved to commands.go) hideCommandBar

// executeCommand executes the current command
// (moved to commands.go) executeCommand

// (moved to commands.go) executeLabelsCommand

// (moved to labels.go) executeLabelAdd

// (moved to labels.go) executeLabelRemove

// (moved to commands.go) executeSearchCommand

// (moved to commands.go) executeInboxCommand

// (moved to commands.go) executeComposeCommand

// (moved to commands.go) executeHelpCommand

// (moved to commands.go) executeQuitCommand

// getCurrentMessageID gets the ID of the currently selected message
// (moved to messages.go)

// addToHistory adds a command to the history
// (moved to commands.go) addToHistory

// getListWidth returns current inner width of the list view or a sensible fallback
// (moved to messages.go)

// getFormatWidth devuelve el ancho disponible para el texto de las filas
// (moved to messages.go)

// refreshMessageContent reloads the message and updates the text view without changing focus
// (moved to messages.go)

// refreshMessageContentWithOverride reloads message and overrides labels shown with provided names
// (moved to messages.go)

// (moved to markdown.go)

// renderMessageContent builds header + body (Markdown or plain text)
// (moved to markdown.go)

// updateCachedMessageLabels updates the cached labels for a message ID
// (moved to labels.go) updateCachedMessageLabels

// moveSelected opens the labels picker to choose a destination label, applies it, then archives the message
// (moved to labels.go) moveSelected

// showMoveLabelsView lets user choose a label to apply and then archives the message (move semantics)
// (moved to labels.go) showMoveLabelsView

// filterAndSortLabels filters out system labels and returns a name-sorted slice
// (moved to labels.go) filterAndSortLabels

// partitionAndSortLabels returns two sorted slices: labels applied to current and the rest
// (moved to labels.go) partitionAndSortLabels

// (moved to ai.go) toggleAISummary

// (moved to ai.go) generateOrShowSummary

// showAllLabelsPicker shows a list of all actionable labels to apply one to the message
// (moved to labels.go) showAllLabelsPicker

// applyLabelAndRefresh aplica una etiqueta usando el mismo mecanismo que en la vista de 'l'
// y refresca el contenido del mensaje cuando termina
// (moved to labels.go) applyLabelAndRefresh<|MERGE_RESOLUTION|>--- conflicted
+++ resolved
@@ -142,11 +142,8 @@
 	repository        services.MessageRepository
 	bulkPromptService *services.BulkPromptServiceImpl
 	promptService     services.PromptService
-<<<<<<< HEAD
 	slackService      services.SlackService
-=======
 	obsidianService   services.ObsidianService
->>>>>>> 37f474ad
 	errorHandler      *ErrorHandler
 }
 
@@ -512,7 +509,6 @@
 		}
 	}
 
-<<<<<<< HEAD
 	// Initialize Slack service if enabled in config
 	if a.Config.Slack.Enabled {
 		a.slackService = services.NewSlackService(a.Client, a.Config, a.aiService)
@@ -522,7 +518,9 @@
 	} else {
 		if a.logger != nil {
 			a.logger.Printf("initServices: slack service NOT initialized - SlackEnabled is false")
-=======
+		}
+	}
+
 	// Initialize Obsidian service if database store is available
 	if a.dbStore != nil {
 		obsidianStore := db.NewObsidianStore(a.dbStore)
@@ -555,7 +553,6 @@
 	} else {
 		if a.logger != nil {
 			a.logger.Printf("initServices: obsidian service NOT initialized - dbStore=%v", a.dbStore != nil)
->>>>>>> 37f474ad
 		}
 	}
 
