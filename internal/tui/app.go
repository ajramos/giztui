package tui

import (
	"context"
	"fmt"
	"log"
	"os"
	"path/filepath"
	"strings"
	"sync"
	"time"

	calclient "github.com/ajramos/gmail-tui/internal/calendar"
	"github.com/ajramos/gmail-tui/internal/config"
	"github.com/ajramos/gmail-tui/internal/db"
	"github.com/ajramos/gmail-tui/internal/gmail"
	"github.com/ajramos/gmail-tui/internal/llm"
	"github.com/ajramos/gmail-tui/internal/obsidian"
	"github.com/ajramos/gmail-tui/internal/render"
	"github.com/ajramos/gmail-tui/internal/services"
	"github.com/derailed/tcell/v2"
	"github.com/derailed/tview"
	gmailapi "google.golang.org/api/gmail/v1"
)

// App encapsulates the terminal UI and the Gmail client
type App struct {
	*tview.Application
	Pages    *Pages
	Config   *config.Config
	Client   *gmail.Client
	Calendar *calclient.Client
	LLM      llm.Provider
	Keys     config.KeyBindings
	ctx      context.Context
	cancel   context.CancelFunc
	mu       sync.RWMutex
	views    map[string]tview.Primitive
	cmdBuff  *CmdBuff
	running  bool
	flash    *Flash
	actions  *KeyActions
	// Email renderer
	emailRenderer *render.EmailRenderer
	// State management
<<<<<<< HEAD
	ids           []string
	messagesMeta  []*gmailapi.Message
	currentThreads []*services.ThreadInfo // Current threads for column system
	draftMode     bool
	draftIDs      []string
	showHelp      bool
=======
	ids              []string
	messagesMeta     []*gmailapi.Message
	draftMode        bool
	draftIDs         []string
	showHelp         bool
>>>>>>> f3a33473
	helpBackupText   string // Backup of text content before showing help
	helpBackupHeader string // Backup of header content before showing help
	helpBackupTitle  string // Backup of text container title before showing help
	currentView      string
	currentFocus     string // Track current focus: "list" or "text"
	previousFocus    string // Track previous focus before modal
	// Command system (k9s style)
	cmdMode          bool     // Whether we're in command mode
	cmdBuffer        string   // Current command buffer
	cmdHistory       []string // Command history
	cmdHistoryIndex  int      // Current position in history
	cmdSuggestion    string   // Current command suggestion
	cmdFocusOverride string   // Override focus restoration for special commands
	// Prompt details state
	originalHeaderHeight int // Store original header height before hiding
	// Layout management
	currentLayout    LayoutType
	screenWidth      int
	screenHeight     int
	currentMessageID string // Added for label command execution
	nextPageToken    string // Gmail pagination

	// Search/Filter state
	searchMode    string // "" | "remote" | "local"
	currentQuery  string
	localFilter   string
	searchHistory []string
	// Local filter base snapshot (used only while searchMode=="local")
	baseIDs           []string
	baseMessagesMeta  []*gmailapi.Message
	baseNextPageToken string
	baseSelectionID   string
	// AI Summary pane
	aiSummaryView    *tview.TextView
	aiSummaryVisible bool
	// Enhanced text view for content navigation and search
	enhancedTextView    *EnhancedTextView
	aiSummaryCache      map[string]string  // messageID -> summary
	aiInFlight          map[string]bool    // messageID -> generating
	aiPanelInPromptMode bool               // Track if panel is being used for prompt vs summary
	streamingCancel     context.CancelFunc // Cancel function for active streaming operations
	// AI label suggestion cache
	aiLabelsCache map[string][]string // messageID -> suggestions

	// Markdown rendering
	markdownEnabled   bool
	markdownCache     map[string]string // messageID -> rendered ANSI (header+body)
	markdownTogglePer map[string]bool   // messageID -> prefer markdown

	// Message content cache (to avoid refetch on toggles)
	messageCache map[string]*gmail.Message

	// Calendar invite cache (parsed from text/calendar parts)
	inviteCache map[string]Invite // messageID -> invite metadata

	// Database store (SQLite)
	dbStore *db.Store

	// Debug logging
	debug   bool
	logger  *log.Logger
	logFile *os.File

	// Labels contextual panel
	labelsView     *tview.Flex
	labelsVisible  bool
	labelsExpanded bool

	// Slack contextual panel
	slackView    *tview.Flex
	slackVisible bool
	// RSVP side panel state
	rsvpVisible bool

	// Bulk selection
	selected map[string]bool // messageID -> selected
	bulkMode bool

	// VIM-style navigation
	vimSequence string    // Track VIM key sequences like "gg"
	vimTimeout  time.Time // Timeout for key sequences

	// VIM-style range operations
	vimOperationCount    int    // Track count in sequences (e.g., "5" in "s5s")
	vimOperationType     string // Track operation type (e.g., "s" in "s5s")
	vimOriginalMessageID string // Store message ID when VIM sequence started

	// UI lifecycle flags
	uiReady          bool // true after first draw
	welcomeAnimating bool // avoid multiple spinner goroutines
	welcomeEmail     string
	messagesLoading  bool // true when messages are being loaded

	// Formatting toggles
	llmTouchUpEnabled bool

	// Message display options
	showMessageNumbers bool

	// Services (new architecture)
	emailService      services.EmailService
	aiService         services.AIService
	labelService      services.LabelService
	cacheService      services.CacheService
	repository        services.MessageRepository
	bulkPromptService *services.BulkPromptServiceImpl
	promptService     services.PromptService
	slackService      services.SlackService
	obsidianService   services.ObsidianService
	linkService       services.LinkService
	attachmentService services.AttachmentService
	gmailWebService   services.GmailWebService
	contentNavService services.ContentNavigationService
	themeService      services.ThemeService
	displayService    services.DisplayService
	queryService      services.QueryService
<<<<<<< HEAD
	threadService     services.ThreadService
=======
	undoService       services.UndoService
>>>>>>> f3a33473
	currentTheme      *config.ColorsConfig // Current theme cache for helper functions
	errorHandler      *ErrorHandler
}

// Pages manages the application pages and navigation
type Pages struct {
	*tview.Pages
	stack *Stack
}

// Stack manages navigation history
type Stack struct {
	items []string
	mu    sync.RWMutex
}

// CmdBuff manages command input and history
type CmdBuff struct {
	buff       []rune
	suggestion string
	listeners  map[BuffWatcher]struct{}
	kind       BufferKind
	active     bool
	mu         sync.RWMutex
}

// BufferKind represents the type of buffer
type BufferKind int

const (
	BuffCmd BufferKind = iota
	BuffFilter
)

// BuffWatcher interface for buffer changes
type BuffWatcher interface {
	BufferChanged([]rune)
}

// Flash manages notifications and messages
type Flash struct {
	textView tview.Primitive
	mu       sync.RWMutex
}

// NewFlash creates a new flash notification
func NewFlash() *Flash {
	textView := tview.NewTextView().
		SetDynamicColors(true).
		SetTextAlign(tview.AlignCenter).
		SetBorder(true).
		SetBorderColor(tcell.ColorYellow) // Will be updated by theme

	flash := &Flash{
		textView: textView,
	}
	return flash
}

// UpdateBorderColor updates the flash border color with theme color
func (f *Flash) UpdateBorderColor(color tcell.Color) {
	f.mu.Lock()
	defer f.mu.Unlock()
	if textView, ok := f.textView.(*tview.TextView); ok {
		textView.SetBorderColor(color)
	}
}

// KeyActions manages keyboard shortcuts
type KeyActions struct {
	actions map[tcell.Key]KeyAction
	mx      sync.RWMutex
}

// KeyAction represents a keyboard action
type KeyAction struct {
	Description string
	Action      ActionHandler
	Visible     bool
	Shared      bool
}

// ActionHandler function type for key actions
type ActionHandler func(*tcell.EventKey) *tcell.EventKey

// LayoutType represents different layout configurations
type LayoutType int

const (
	LayoutWide   LayoutType = iota // Wide screen: side-by-side
	LayoutMedium                   // Medium screen: stacked with larger text
	LayoutNarrow                   // Narrow screen: full-width list/text
	LayoutMobile                   // Mobile-like: single column with compact design
)

// NewKeyActions creates a new key actions manager
func NewKeyActions() *KeyActions {
	return &KeyActions{
		actions: make(map[tcell.Key]KeyAction),
	}
}

// NewApp creates a new TUI application following k9s patterns
func NewApp(client *gmail.Client, calendarClient *calclient.Client, llmClient llm.Provider, cfg *config.Config) *App {
	ctx, cancel := context.WithCancel(context.Background())

	app := &App{
		Application:       tview.NewApplication(),
		Config:            cfg,
		Client:            client,
		Calendar:          calendarClient,
		LLM:               llmClient,
		Keys:              cfg.Keys,
		ctx:               ctx,
		cancel:            cancel,
		views:             make(map[string]tview.Primitive),
		cmdBuff:           NewCmdBuff(),
		flash:             NewFlash(),
		actions:           NewKeyActions(),
		emailRenderer:     render.NewEmailRenderer(),
		ids:               []string{},
		messagesMeta:      []*gmailapi.Message{},
		draftMode:         false,
		draftIDs:          []string{},
		showHelp:          false,
		currentView:       "messages",
		currentFocus:      "list",
		previousFocus:     "list", // Initialize previous focus
		cmdMode:           false,
		cmdBuffer:         "",
		cmdHistory:        make([]string, 0),
		cmdHistoryIndex:   -1,
		currentLayout:     LayoutMedium,
		screenWidth:       80,
		screenHeight:      25,
		currentMessageID:  "", // Initialize currentMessageID
		nextPageToken:     "",
		searchMode:        "",
		currentQuery:      "",
		localFilter:       "",
		searchHistory:     make([]string, 0, 10),
		baseIDs:           nil,
		baseMessagesMeta:  nil,
		baseNextPageToken: "",
		baseSelectionID:   "",
		aiSummaryCache:    make(map[string]string),
		aiInFlight:        make(map[string]bool),
		aiLabelsCache:     make(map[string][]string),
		markdownEnabled:   true,
		markdownCache:     make(map[string]string),
		markdownTogglePer: make(map[string]bool),
		messageCache:      make(map[string]*gmail.Message),
		inviteCache:       make(map[string]Invite),
		debug:             true,
		logger:            log.New(os.Stdout, "[gmail-tui] ", log.LstdFlags|log.Lmicroseconds),
		logFile:           nil,
		selected:          make(map[string]bool),
		bulkMode:          false,
		llmTouchUpEnabled: false,
		messagesLoading:   false,
	}

	// Initialize file logger (logging.go)
	app.initLogger()

	// Initialize pages
	app.Pages = NewPages()

	// Initialize components
	app.initComponents()

	// Apply theme to renderer (best-effort)
	app.applyTheme()

	// Set up key bindings
	app.bindKeys()

	// Initialize views
	app.initViews()

	// Enhanced resize handling for responsive column system
	app.SetBeforeDrawFunc(func(screen tcell.Screen) bool {
		// Mark UI as ready on first draw
		if !app.uiReady {
			app.uiReady = true
		}
		w, h := screen.Size()
		if w != app.screenWidth || h != app.screenHeight {
			app.screenWidth, app.screenHeight = w, h
			// Trigger comprehensive layout refresh on resize
			app.onWindowResize()
		}
		return false
	})

	// Initialize services
	app.initServices()

	return app
}

// onWindowResize handles window resize events with debouncing and comprehensive layout refresh
func (a *App) onWindowResize() {
	// Force complete table layout recalculation to prevent column overflow
	if table, ok := a.views["list"].(*tview.Table); ok {
		// Store current selection to restore after refresh
		currentRow, currentCol := table.GetSelection()
		
		// Force table reconstruction with new column widths
		a.refreshTableDisplay()
		
		// Restore selection if valid
		if currentRow > 0 && currentRow < table.GetRowCount() {
			table.Select(currentRow, currentCol)
		}
	}
	
	// Also refresh message content if there's a current message
	// This ensures message content adapts to new width
	if currentMessageID := a.getCurrentSelectedMessageID(); currentMessageID != "" {
		go func() {
			// Use a short delay to avoid excessive refreshes during window dragging
			time.Sleep(50 * time.Millisecond)
			if a.getCurrentSelectedMessageID() == currentMessageID {
				a.showMessage(currentMessageID)
			}
		}()
	}
}

// RegisterDBStore wires a db.Store into the App for local data storage features
func (a *App) RegisterDBStore(store *db.Store) {
	a.dbStore = store
	if a.logger != nil {
		a.logger.Printf("RegisterDBStore: store registered, re-initializing services")
	}

	// Re-initialize all services with the new store
	a.reinitializeServices()
}

// reinitializeServices re-initializes services when store becomes available
func (a *App) reinitializeServices() {
	if a.logger != nil {
		a.logger.Printf("reinitializeServices: starting service re-initialization")
	}

	// Initialize cache service if store is available
	if a.dbStore != nil && a.cacheService == nil {
		cacheStore := db.NewCacheStore(a.dbStore)
		a.cacheService = services.NewCacheService(cacheStore)
		if a.logger != nil {
			a.logger.Printf("reinitializeServices: cache service initialized: %v", a.cacheService != nil)
		}
	}

	// CRITICAL FIX: Re-create AI service if cache service was just created
	// The existing AI service was created without cache, so we need to recreate it
	if a.LLM != nil && a.cacheService != nil {
		a.aiService = services.NewAIService(a.LLM, a.cacheService, a.Config)
		if a.logger != nil {
			a.logger.Printf("reinitializeServices: AI service re-created with cache: %v", a.aiService != nil)
		}
	} else if a.LLM != nil && a.aiService == nil {
		// Fallback: create AI service without cache if none exists
		a.aiService = services.NewAIService(a.LLM, a.cacheService, a.Config)
		if a.logger != nil {
			a.logger.Printf("reinitializeServices: AI service initialized: %v", a.aiService != nil)
		}
	}

	// Initialize prompt service first (without bulk service for now)
	if a.dbStore != nil && a.aiService != nil && a.promptService == nil {
		promptStore := db.NewPromptStore(a.dbStore)
		a.promptService = services.NewPromptService(promptStore, a.aiService, nil) // Pass nil for now
		if a.logger != nil {
			a.logger.Printf("reinitializeServices: prompt service initialized: %v", a.promptService != nil)
		}
	}

	// Initialize bulk prompt service if dependencies are available
	if a.repository != nil && a.aiService != nil && a.cacheService != nil && a.promptService != nil && a.bulkPromptService == nil {
		a.bulkPromptService = services.NewBulkPromptService(a.emailService, a.aiService, a.cacheService, a.repository, a.promptService)
		if a.logger != nil {
			a.logger.Printf("reinitializeServices: bulk prompt service initialized: %v", a.bulkPromptService != nil)
		}
	}

	// Now update prompt service with bulk service
	if a.promptService != nil && a.bulkPromptService != nil {
		// We need to update the prompt service to include the bulk service
		// This is a bit of a hack, but it's the cleanest way to handle the circular dependency
		if promptService, ok := a.promptService.(*services.PromptServiceImpl); ok {
			promptService.SetBulkService(a.bulkPromptService)
		}
	}

	// Update bulk prompt service with prompt service
	if a.bulkPromptService != nil && a.promptService != nil {
		// We need to update the bulk prompt service to include the prompt service
		// This is a bit of a hack, but it's the cleanest way to handle the circular dependency
		a.bulkPromptService.SetPromptService(a.promptService)
	}

	// Initialize query service if database store is available
	if a.dbStore != nil && a.queryService == nil {
		queryStore := db.NewQueryStore(a.dbStore)
		a.queryService = services.NewQueryService(queryStore, a.Config)

		// Set account email if available
		if queryServiceImpl, ok := a.queryService.(*services.QueryServiceImpl); ok {
			// Try to get account email, use fallback if not available
			email := a.getActiveAccountEmail()
			if email == "" {
				email = "user@example.com" // Safe fallback
			}
			queryServiceImpl.SetAccountEmail(email)
			if a.logger != nil {
				a.logger.Printf("reinitializeServices: query service account email set to: %s", email)
			}
		}

		if a.logger != nil {
			a.logger.Printf("reinitializeServices: query service initialized: %v", a.queryService != nil)
		}
	}

	// Initialize Obsidian service if database store is available
	if a.dbStore != nil && a.obsidianService == nil {
		obsidianStore := db.NewObsidianStore(a.dbStore)

		// Get Obsidian config from app config
		var obsidianConfig *obsidian.ObsidianConfig
		if a.Config != nil && a.Config.Obsidian != nil {
			obsidianConfig = a.Config.Obsidian
			if a.logger != nil {
				a.logger.Printf("reinitializeServices: using Obsidian config from app config")
			}
		} else {
			// Fallback to default config if not available
			obsidianConfig = obsidian.DefaultObsidianConfig()
			if a.logger != nil {
				a.logger.Printf("reinitializeServices: using default Obsidian config")
			}
		}

		a.obsidianService = services.NewObsidianService(obsidianStore, obsidianConfig, a.logger)
		if a.logger != nil {
			a.logger.Printf("reinitializeServices: obsidian service initialized: %v", a.obsidianService != nil)
		}
	}

	if a.logger != nil {
		a.logger.Printf("reinitializeServices: service re-initialization completed")
	}
}

// initServices initializes the service layer for better architecture
func (a *App) initServices() {
	if a.logger != nil {
		a.logger.Printf("initServices: starting service initialization")
	}

	// Initialize repository
	a.repository = services.NewMessageRepository(a.Client)
	if a.logger != nil {
		a.logger.Printf("initServices: repository initialized: %v", a.repository != nil)
	}

	// Initialize label service
	a.labelService = services.NewLabelService(a.Client)
	if a.logger != nil {
		a.logger.Printf("initServices: label service initialized: %v", a.labelService != nil)
	}

	// Initialize cache service if store is available
	if a.dbStore != nil {
		cacheStore := db.NewCacheStore(a.dbStore)
		a.cacheService = services.NewCacheService(cacheStore)
		if a.logger != nil {
			a.logger.Printf("initServices: cache service initialized: %v", a.cacheService != nil)
		}
	} else {
		if a.logger != nil {
			a.logger.Printf("initServices: cache service NOT initialized - dbStore is nil")
		}
	}

	// Initialize AI service if LLM provider is available
	if a.LLM != nil {
		a.aiService = services.NewAIService(a.LLM, a.cacheService, a.Config)
		if a.logger != nil {
			a.logger.Printf("initServices: AI service initialized: %v", a.aiService != nil)
		}
	} else {
		if a.logger != nil {
			a.logger.Printf("initServices: AI service NOT initialized - LLM is nil")
		}
	}

	// Initialize email service
	a.emailService = services.NewEmailService(a.repository, a.Client, a.emailRenderer)
	if a.logger != nil {
		a.logger.Printf("initServices: email service initialized: %v", a.emailService != nil)
	}
	// Wire logger to email service for debug output
	if emailServiceImpl, ok := a.emailService.(*services.EmailServiceImpl); ok && a.logger != nil {
		emailServiceImpl.SetLogger(a.logger)
	}

	// Initialize link service
	a.linkService = services.NewLinkService(a.Client, a.emailRenderer)
	if a.logger != nil {
		a.logger.Printf("initServices: link service initialized: %v", a.linkService != nil)
	}

	// Initialize attachment service
	a.attachmentService = services.NewAttachmentService(a.Client, a.Config)
	if a.logger != nil {
		a.logger.Printf("initServices: attachment service initialized: %v", a.attachmentService != nil)
	}

	// Initialize Gmail web service
	a.gmailWebService = services.NewGmailWebService(a.linkService)
	if a.logger != nil {
		a.logger.Printf("initServices: gmail web service initialized: %v", a.gmailWebService != nil)
	}

	// Initialize bulk prompt service if dependencies are available
	if a.repository != nil && a.aiService != nil && a.cacheService != nil {
		// For now, pass nil as promptService to avoid circular dependency
		// It will be set later in reinitializeServices
		a.bulkPromptService = services.NewBulkPromptService(a.emailService, a.aiService, a.cacheService, a.repository, nil)
		if a.logger != nil {
			a.logger.Printf("initServices: bulk prompt service initialized: %v", a.bulkPromptService != nil)
		}
	} else {
		if a.logger != nil {
			a.logger.Printf("initServices: bulk prompt service NOT initialized - repository=%v aiService=%v cacheService=%v",
				a.repository != nil, a.aiService != nil, a.cacheService != nil)
		}
	}

	// Initialize prompt service if database store is available
	if a.dbStore != nil && a.aiService != nil && a.bulkPromptService != nil {
		promptStore := db.NewPromptStore(a.dbStore)
		a.promptService = services.NewPromptService(promptStore, a.aiService, a.bulkPromptService)
		if a.logger != nil {
			a.logger.Printf("initServices: prompt service initialized: %v", a.promptService != nil)
		}
	} else {
		if a.logger != nil {
			a.logger.Printf("initServices: prompt service NOT initialized - dbStore=%v aiService=%v bulkPromptService=%v",
				a.dbStore != nil, a.aiService != nil, a.bulkPromptService != nil)
		}
	}

	// Initialize Slack service if enabled in config
	if a.Config.Slack.Enabled {
		a.slackService = services.NewSlackService(a.Client, a.Config, a.aiService)
		if a.logger != nil {
			a.logger.Printf("initServices: slack service initialized: %v", a.slackService != nil)
		}
	} else {
		if a.logger != nil {
			a.logger.Printf("initServices: slack service NOT initialized - SlackEnabled is false")
		}
	}

	// Initialize Obsidian service if database store is available
	if a.dbStore != nil {
		obsidianStore := db.NewObsidianStore(a.dbStore)
		// Get Obsidian config from app config
		var obsidianConfig *obsidian.ObsidianConfig
		if a.Config != nil && a.Config.Obsidian != nil {
			obsidianConfig = a.Config.Obsidian
			if a.logger != nil {
				a.logger.Printf("initServices: using Obsidian config from app config")
			}
		} else {
			// Fallback to default config if not available
			obsidianConfig = obsidian.DefaultObsidianConfig()
			// Set a reasonable vault path if not configured
			homeDir, err := os.UserHomeDir()
			if err == nil {
				obsidianConfig.VaultPath = filepath.Join(homeDir, "ObsidianVault")
			} else {
				obsidianConfig.VaultPath = "./ObsidianVault"
			}
			if a.logger != nil {
				a.logger.Printf("initServices: using default Obsidian config")
			}
		}

		a.obsidianService = services.NewObsidianService(obsidianStore, obsidianConfig, a.logger)
		if a.logger != nil {
			a.logger.Printf("initServices: obsidian service initialized: %v", a.obsidianService != nil)
		}
	} else {
		if a.logger != nil {
			a.logger.Printf("initServices: obsidian service NOT initialized - dbStore=%v", a.dbStore != nil)
		}
	}

	// Initialize content navigation service (no dependencies)
	a.contentNavService = services.NewContentNavigationService()
	if a.logger != nil {
		a.logger.Printf("initServices: content navigation service initialized: %v", a.contentNavService != nil)
	}

	// Initialize theme service
	customThemeDir := ""
	if a.Config != nil && a.Config.Layout.CustomThemeDir != "" {
		customThemeDir = a.Config.Layout.CustomThemeDir
	}

	// Determine the built-in themes directory path
	// Check if we have an absolute path or need to resolve relative to executable location
	builtinThemesDir := "themes"
	if _, err := os.Stat(builtinThemesDir); os.IsNotExist(err) {
		// If themes directory doesn't exist in current dir, try relative to parent
		builtinThemesDir = "../themes"
		if _, err := os.Stat(builtinThemesDir); os.IsNotExist(err) {
			// If that doesn't exist either, try to find it relative to the executable
			if exe, err := os.Executable(); err == nil {
				exeDir := filepath.Dir(exe)
				builtinThemesDir = filepath.Join(exeDir, "..", "themes")
				if _, err := os.Stat(builtinThemesDir); os.IsNotExist(err) {
					// Last resort - try themes in the same directory as executable
					builtinThemesDir = filepath.Join(exeDir, "themes")
				}
			}
		}
	}

	// Create theme apply function that calls the app's applyTheme method
	applyThemeFunc := func(themeConfig *config.ColorsConfig) error {
		return a.applyThemeConfig(themeConfig)
	}

	a.themeService = services.NewThemeService(builtinThemesDir, customThemeDir, applyThemeFunc)
	if a.logger != nil {
		a.logger.Printf("initServices: theme service initialized: %v", a.themeService != nil)
	}

	// Initialize display service (no dependencies)
	a.displayService = services.NewDisplayService()
	if a.logger != nil {
		a.logger.Printf("initServices: display service initialized: %v", a.displayService != nil)
	}

<<<<<<< HEAD
	// Initialize thread service (database store and AI service are optional for basic functionality)
	a.threadService = services.NewThreadService(a.Client, a.dbStore, a.aiService)
	if a.logger != nil {
		a.logger.Printf("initServices: thread service initialized: %v (dbStore: %v, AI service: %v)", 
			a.threadService != nil, a.dbStore != nil, a.aiService != nil)
=======
	// Initialize undo service (needs repository, labelService, and gmailClient)
	if a.repository != nil && a.labelService != nil && a.Client != nil {
		a.undoService = services.NewUndoService(a.repository, a.labelService, a.Client)
		if a.logger != nil {
			a.logger.Printf("initServices: undo service initialized: %v", a.undoService != nil)
		}

		// Wire logger to undo service for debug output
		if undoServiceImpl, ok := a.undoService.(*services.UndoServiceImpl); ok && a.logger != nil {
			undoServiceImpl.SetLogger(a.logger)
		}

		// Wire undo service to email service to enable undo recording
		if a.emailService != nil {
			if emailServiceImpl, ok := a.emailService.(*services.EmailServiceImpl); ok {
				emailServiceImpl.SetUndoService(a.undoService)
				if a.logger != nil {
					a.logger.Printf("initServices: undo service wired to email service")
				}
			}
		}

		// Wire undo service to label service to enable undo recording
		if a.labelService != nil {
			if labelServiceImpl, ok := a.labelService.(*services.LabelServiceImpl); ok {
				labelServiceImpl.SetUndoService(a.undoService)
				if a.logger != nil {
					a.logger.Printf("initServices: undo service wired to label service")
				}
			}
		}
	} else {
		if a.logger != nil {
			a.logger.Printf("initServices: undo service NOT initialized - repository=%v labelService=%v Client=%v",
				a.repository != nil, a.labelService != nil, a.Client != nil)
		}
>>>>>>> f3a33473
	}

	// Load theme from config with fallbacks
	themeName := "gmail-dark" // Default fallback
	if a.Config != nil && a.Config.Layout.CurrentTheme != "" {
		themeName = a.Config.Layout.CurrentTheme
	}

	if a.themeService != nil {
		if err := a.themeService.ApplyTheme(a.ctx, themeName); err != nil {
			if a.logger != nil {
				a.logger.Printf("Failed to load configured theme %s: %v", themeName, err)
			}
			// Try default theme as fallback
			if err := a.themeService.ApplyTheme(a.ctx, "gmail-dark"); err != nil {
				if a.logger != nil {
					a.logger.Printf("Failed to load default theme: %v", err)
				}
				// Continue with hardcoded colors as final fallback
			}
		} else if a.logger != nil {
			a.logger.Printf("Successfully loaded theme: %s", themeName)
		}
	}

	if a.logger != nil {
		a.logger.Printf("initServices: service initialization completed")
	}

	// Initialize error handler
	a.initErrorHandler()
}

// initErrorHandler initializes the centralized error handler
func (a *App) initErrorHandler() {
	// Find status view
	var statusView *tview.TextView
	if view, exists := a.views["status"]; exists {
		if tv, ok := view.(*tview.TextView); ok {
			statusView = tv
		}
	}

	// Find flash view
	var flashView *tview.TextView
	if a.flash != nil && a.flash.textView != nil {
		if tv, ok := a.flash.textView.(*tview.TextView); ok {
			flashView = tv
		}
	}

	// Create error handler
	a.errorHandler = NewErrorHandler(a.Application, a, statusView, flashView, a.logger)
}

// Thread-safe state access methods

// GetCurrentView returns the current view name thread-safely
func (a *App) GetCurrentView() string {
	a.mu.RLock()
	defer a.mu.RUnlock()
	return a.currentView
}

// SetCurrentView sets the current view name thread-safely
func (a *App) SetCurrentView(view string) {
	a.mu.Lock()
	defer a.mu.Unlock()
	a.currentView = view
}

// GetCurrentMessageID returns the current message ID thread-safely
func (a *App) GetCurrentMessageID() string {
	a.mu.RLock()
	defer a.mu.RUnlock()
	return a.currentMessageID
}

// SetCurrentMessageID sets the current message ID thread-safely
func (a *App) SetCurrentMessageID(messageID string) {
	a.mu.Lock()
	defer a.mu.Unlock()
	a.currentMessageID = messageID
}

// GetMessageIDs returns a copy of message IDs thread-safely
func (a *App) GetMessageIDs() []string {
	a.mu.RLock()
	defer a.mu.RUnlock()
	ids := make([]string, len(a.ids))
	copy(ids, a.ids)
	return ids
}

// IsMessagesLoading returns whether messages are currently being loaded
func (a *App) IsMessagesLoading() bool {
	a.mu.RLock()
	defer a.mu.RUnlock()
	return a.messagesLoading
}

// SetMessagesLoading sets the messages loading state
func (a *App) SetMessagesLoading(loading bool) {
	a.mu.Lock()
	defer a.mu.Unlock()
	a.messagesLoading = loading
}

// SetMessageIDs sets message IDs thread-safely
func (a *App) SetMessageIDs(ids []string) {
	a.mu.Lock()
	defer a.mu.Unlock()
	a.ids = make([]string, len(ids))
	copy(a.ids, ids)
}

// setMessageIDsUnsafe sets message IDs without locking (for use when mutex is already held)
func (a *App) setMessageIDsUnsafe(ids []string) {
	a.ids = make([]string, len(ids))
	copy(a.ids, ids)
}

// AppendMessageID appends a message ID thread-safely
func (a *App) AppendMessageID(id string) {
	a.mu.Lock()
	defer a.mu.Unlock()
	a.ids = append(a.ids, id)
}

// appendMessageIDUnsafe appends a message ID without locking (for use when mutex is already held)
func (a *App) appendMessageIDUnsafe(id string) {
	a.ids = append(a.ids, id)
}

// ClearMessageIDs clears all message IDs thread-safely
func (a *App) ClearMessageIDs() {
	a.mu.Lock()
	defer a.mu.Unlock()
	a.ids = []string{}
}

// clearMessageIDsUnsafe clears all message IDs without locking (for use when mutex is already held)
func (a *App) clearMessageIDsUnsafe() {
	a.ids = []string{}
}

// RemoveMessageIDAt removes a message ID at the specified index thread-safely
func (a *App) RemoveMessageIDAt(index int) bool {
	a.mu.Lock()
	defer a.mu.Unlock()
	if index < 0 || index >= len(a.ids) {
		return false
	}
	a.ids = append(a.ids[:index], a.ids[index+1:]...)
	return true
}

// RemoveMessageIDByValue removes the first occurrence of a message ID thread-safely
func (a *App) RemoveMessageIDByValue(id string) bool {
	a.mu.Lock()
	defer a.mu.Unlock()
	for i, msgID := range a.ids {
		if msgID == id {
			a.ids = append(a.ids[:i], a.ids[i+1:]...)
			return true
		}
	}
	return false
}

// RemoveMessageIDsInPlace removes IDs that exist in the provided map, using in-place filtering
func (a *App) RemoveMessageIDsInPlace(toRemove map[string]bool) {
	a.mu.Lock()
	defer a.mu.Unlock()
	i := 0
	for i < len(a.ids) {
		if _, ok := toRemove[a.ids[i]]; ok {
			a.ids = append(a.ids[:i], a.ids[i+1:]...)
		} else {
			i++
		}
	}
}

// IsRunning returns whether the app is running thread-safely
func (a *App) IsRunning() bool {
	a.mu.RLock()
	defer a.mu.RUnlock()
	return a.running
}

// SetRunning sets the running state thread-safely
func (a *App) SetRunning(running bool) {
	a.mu.Lock()
	defer a.mu.Unlock()
	a.running = running
}

// GetScreenSize returns the current screen dimensions thread-safely
func (a *App) GetScreenSize() (int, int) {
	a.mu.RLock()
	defer a.mu.RUnlock()
	return a.screenWidth, a.screenHeight
}

// SetScreenSize sets the screen dimensions thread-safely
func (a *App) SetScreenSize(width, height int) {
	a.mu.Lock()
	defer a.mu.Unlock()
	a.screenWidth = width
	a.screenHeight = height
}

// GetErrorHandler returns the error handler for centralized error handling
func (a *App) GetErrorHandler() *ErrorHandler {
	return a.errorHandler
}

// GetServices returns the service instances for business logic operations
func (a *App) GetServices() (services.EmailService, services.AIService, services.LabelService, services.CacheService, services.MessageRepository, services.PromptService, services.ObsidianService, services.LinkService, services.GmailWebService, services.AttachmentService, services.DisplayService) {
	return a.emailService, a.aiService, a.labelService, a.cacheService, a.repository, a.promptService, a.obsidianService, a.linkService, a.gmailWebService, a.attachmentService, a.displayService
}

// GetUndoService returns the undo service instance
func (a *App) GetUndoService() services.UndoService {
	return a.undoService
}

// performUndo performs the undo operation and provides user feedback
func (a *App) performUndo() {
	if a.undoService == nil {
		a.GetErrorHandler().ShowError(a.ctx, "Undo service not available")
		return
	}

	if !a.undoService.HasUndoableAction() {
		a.GetErrorHandler().ShowInfo(a.ctx, "No action to undo")
		return
	}

	// Perform the undo operation
	result, err := a.undoService.UndoLastAction(a.ctx)
	if err != nil {
		a.GetErrorHandler().ShowError(a.ctx, fmt.Sprintf("Undo failed: %v", err))
		return
	}

	// Provide user feedback and handle UI updates
	if result.Success {
		// Show success message with refresh guidance
		message := a.getUndoStatusMessage(result)
		// Add label removal hint for archive undos (which might be move operations)
		if strings.Contains(result.Description, "Archive") {
			message += " (Note: Labels remain - remove manually if needed)"
		}
		go func() {
			a.GetErrorHandler().ShowSuccess(a.ctx, message)
		}()

		// Smart reload: only when necessary to show restored messages
		a.smartUndoReload(result)
	} else {
		// Show clear error - operation failed completely
		if len(result.Errors) > 0 {
			errorMsg := fmt.Sprintf("❌ Undo failed: %s", strings.Join(result.Errors, "; "))
			a.GetErrorHandler().ShowError(a.ctx, errorMsg)
		} else {
			a.GetErrorHandler().ShowError(a.ctx, "❌ Undo failed for unknown reason")
		}
	}
}

// getUndoStatusMessage returns appropriate status message with refresh hints
func (a *App) getUndoStatusMessage(result *services.UndoResult) string {
	baseMessage := fmt.Sprintf("Undone: %s", result.Description)

	// Add refresh guidance based on operation type and current view
	if strings.Contains(result.Description, "Unarchived") && a.currentQuery == "" {
		return baseMessage // Auto-refreshes, no hint needed
	} else if strings.Contains(result.Description, "Restored from trash") && a.currentQuery == "" {
		return baseMessage // Auto-refreshes, no hint needed
	} else if strings.Contains(result.Description, "Unarchived") || strings.Contains(result.Description, "Restored from trash") {
		return baseMessage + " (Press R to refresh if not visible)"
	} else if strings.Contains(result.Description, "label") {
		return baseMessage // UI updates immediately, no refresh needed
	} else if strings.Contains(result.Description, "Marked as") {
		return baseMessage // UI updates immediately, no refresh needed
	} else {
		return baseMessage + " (Press R to refresh)"
	}
}

// smartUndoReload only reloads when necessary to show restored messages
func (a *App) smartUndoReload(result *services.UndoResult) {
	if result == nil {
		return
	}

	// Determine if we need to reload based on operation type and current view
	needsReload := false

	if result.ActionType == services.UndoActionArchive && a.currentQuery == "" {
		// Archive undo - restore message to inbox list
		a.restoreMessagesToInboxList(result.MessageIDs)
		a.QueueUpdateDraw(func() {
			a.reformatListItems()
		})
		return
	} else if result.ActionType == services.UndoActionTrash && a.currentQuery == "" {
		// Trash undo - restore message to inbox list
		a.restoreMessagesToInboxList(result.MessageIDs)
		a.QueueUpdateDraw(func() {
			a.reformatListItems()
		})
		return
	} else if strings.Contains(result.Description, "Marked as unread") || strings.Contains(result.Description, "Marked as read") {
		// Read state changes - update cache immediately and refresh UI formatting
		a.updateCacheAfterReadStateUndo(result)
		a.QueueUpdateDraw(func() {
			a.reformatListItems()
		})
		return
	} else if result.ActionType == services.UndoActionLabelAdd || result.ActionType == services.UndoActionLabelRemove {
		// Label changes - update cache immediately and refresh UI
		a.updateCacheAfterLabelUndo(result)
		a.QueueUpdateDraw(func() {
			a.reformatListItems()
			if a.labelsExpanded {
				currentMsg := a.GetCurrentMessageID()
				if currentMsg != "" {
					a.expandLabelsBrowse(currentMsg)
				}
			}
			// Refresh message content if a message is currently being displayed
			currentMessageID := a.GetCurrentMessageID()
			if currentMessageID != "" {
				// Re-render the message content to show updated labels
				go a.refreshMessageContent(currentMessageID)
			}
		})
		return
	} else if result.ActionType == services.UndoActionMove {
		// Move changes - restore message to list and update cache
		a.restoreMessagesToInboxList(result.MessageIDs)
		a.updateCacheAfterMoveUndo(result)
		a.QueueUpdateDraw(func() {
			a.reformatListItems()
			if a.labelsExpanded {
				currentMsg := a.GetCurrentMessageID()
				if currentMsg != "" {
					a.expandLabelsBrowse(currentMsg)
				}
			}
		})
		return
	}

	if needsReload {
		go func() {
			// Small delay to let success message show first
			time.Sleep(200 * time.Millisecond)
			a.reloadMessages()
		}()
	}
}

// restoreMessagesToInboxList restores messages to the inbox view after undo operations
func (a *App) restoreMessagesToInboxList(messageIDs []string) {
	if a.logger != nil {
		a.logger.Printf("DEBUG: restoreMessagesToInboxList called with %d messages", len(messageIDs))
	}

	// Only restore if we're viewing INBOX (no search query means we're in inbox)
	if a.currentQuery != "" {
		if a.logger != nil {
			a.logger.Printf("DEBUG: restoreMessagesToInboxList skipping - not in INBOX view (currentQuery: %s)", a.currentQuery)
		}
		return
	}

	for _, messageID := range messageIDs {
		if a.logger != nil {
			a.logger.Printf("DEBUG: restoreMessagesToInboxList restoring message: %s", messageID)
		}

		// Check if message is already in the list
		found := false
		for _, existingID := range a.ids {
			if existingID == messageID {
				found = true
				if a.logger != nil {
					a.logger.Printf("DEBUG: restoreMessagesToInboxList message %s already in list", messageID)
				}
				break
			}
		}

		if !found {
			// Fetch the message metadata using Gmail client directly
			message, err := a.Client.GetMessage(messageID)
			if err != nil {
				if a.logger != nil {
					a.logger.Printf("DEBUG: restoreMessagesToInboxList failed to get metadata for %s: %v", messageID, err)
				}
				continue
			}

			if a.logger != nil {
				a.logger.Printf("DEBUG: restoreMessagesToInboxList adding message %s to front of list", messageID)
			}
			// Add to front of list (most recent)
			a.ids = append([]string{messageID}, a.ids...)
			a.messagesMeta = append([]*gmailapi.Message{message}, a.messagesMeta...)

			// CRITICAL FIX: Also add the row to the UI table
			if table, ok := a.views["list"].(*tview.Table); ok {
				// Shift all existing rows down by 1
				rowCount := table.GetRowCount()
				for i := rowCount; i > 0; i-- {
					if i-1 >= 0 {
						cell := table.GetCell(i-1, 0)
						if cell != nil {
							table.SetCell(i, 0, cell)
						}
					}
				}

				// Add the new message at the top (row 0)
				text, _ := a.emailRenderer.FormatEmailList(message, a.getFormatWidth())
				cell := tview.NewTableCell(text).
					SetExpansion(1).
					SetBackgroundColor(tview.Styles.PrimitiveBackgroundColor)
				table.SetCell(0, 0, cell)

				// Update table title to reflect new count
				table.SetTitle(fmt.Sprintf(" 📧 Messages (%d) ", len(a.ids)))

				if a.logger != nil {
					a.logger.Printf("DEBUG: restoreMessagesToInboxList added row to table, new row count: %d", table.GetRowCount())
				}
			}
		}
	}

	if a.logger != nil {
		a.logger.Printf("DEBUG: restoreMessagesToInboxList completed - list now has %d messages", len(a.ids))
	}
}

// updateCacheAfterReadStateUndo updates local cache immediately after read state undo operations
func (a *App) updateCacheAfterReadStateUndo(result *services.UndoResult) {
	if a.logger != nil {
		a.logger.Printf("DEBUG: updateCacheAfterReadStateUndo starting")
		a.logger.Printf("DEBUG: updateCacheAfterReadStateUndo MessageIDs: %v", result.MessageIDs)
		a.logger.Printf("DEBUG: updateCacheAfterReadStateUndo ActionType: %v", result.ActionType)
		a.logger.Printf("DEBUG: updateCacheAfterReadStateUndo Description: %s", result.Description)
	}

	for i, messageID := range result.MessageIDs {
		if a.logger != nil {
			a.logger.Printf("DEBUG: updateCacheAfterReadStateUndo processing message %d/%d: %s", i+1, len(result.MessageIDs), messageID)
		}

		// Determine what state to restore based on the undo description
		// Pattern matching works for both single ("Marked as unread") and bulk ("Marked as unread 2 messages") operations
		if strings.Contains(result.Description, "Marked as unread") {
			// We undid a mark-as-read, so restore to unread (add UNREAD label)
			if a.logger != nil {
				a.logger.Printf("DEBUG: updateCacheAfterReadStateUndo restoring %s to UNREAD", messageID)
			}
			a.updateCachedMessageLabels(messageID, "UNREAD", true)
		} else if strings.Contains(result.Description, "Marked as read") {
			// We undid a mark-as-unread, so restore to read (remove UNREAD label)
			if a.logger != nil {
				a.logger.Printf("DEBUG: updateCacheAfterReadStateUndo restoring %s to READ", messageID)
			}
			a.updateCachedMessageLabels(messageID, "UNREAD", false)
		} else {
			if a.logger != nil {
				a.logger.Printf("DEBUG: updateCacheAfterReadStateUndo NO MATCH for description: %s", result.Description)
			}
		}
	}

	if a.logger != nil {
		a.logger.Printf("DEBUG: updateCacheAfterReadStateUndo completed")
	}
}

// updateCacheAfterMoveUndo updates local cache immediately after move undo operations
func (a *App) updateCacheAfterMoveUndo(result *services.UndoResult) {
	if a.logger != nil {
		a.logger.Printf("DEBUG: updateCacheAfterMoveUndo starting")
		a.logger.Printf("DEBUG: updateCacheAfterMoveUndo MessageIDs: %v", result.MessageIDs)
		a.logger.Printf("DEBUG: updateCacheAfterMoveUndo ExtraData: %+v", result.ExtraData)
	}

	if result.ExtraData == nil {
		if a.logger != nil {
			a.logger.Printf("DEBUG: updateCacheAfterMoveUndo no ExtraData, returning")
		}
		return
	}

	// Get label name mapping for cache updates
	_, _, labelService, _, _, _, _, _, _, _, _ := a.GetServices()
	labels, err := labelService.ListLabels(a.ctx)
	if err != nil {
		if a.logger != nil {
			a.logger.Printf("DEBUG: updateCacheAfterMoveUndo failed to get labels: %v", err)
		}
		return // Silently fail, will refresh from server later
	}
	labelIDToName := make(map[string]string)
	for _, label := range labels {
		labelIDToName[label.Id] = label.Name
	}
	if a.logger != nil {
		a.logger.Printf("DEBUG: updateCacheAfterMoveUndo loaded %d labels", len(labelIDToName))
	}

	for _, messageID := range result.MessageIDs {
		if a.logger != nil {
			a.logger.Printf("DEBUG: updateCacheAfterMoveUndo processing messageID: %s", messageID)
		}

		// Move undo: add back INBOX label and remove applied labels
		if a.logger != nil {
			a.logger.Printf("DEBUG: updateCacheAfterMoveUndo adding INBOX label to cache")
		}
		a.updateCachedMessageLabels(messageID, "INBOX", true)
		a.updateMessageCacheLabels(messageID, "INBOX", true)

		// Remove the applied labels
		if appliedLabels, ok := result.ExtraData["applied_labels"].([]string); ok {
			if a.logger != nil {
				a.logger.Printf("DEBUG: updateCacheAfterMoveUndo found applied_labels: %v", appliedLabels)
			}
			for _, labelID := range appliedLabels {
				if a.logger != nil {
					a.logger.Printf("DEBUG: updateCacheAfterMoveUndo removing label %s from cache", labelID)
				}
				a.updateCachedMessageLabels(messageID, labelID, false)
				if labelName, exists := labelIDToName[labelID]; exists {
					if a.logger != nil {
						a.logger.Printf("DEBUG: updateCacheAfterMoveUndo removing label name %s from cache", labelName)
					}
					a.updateMessageCacheLabels(messageID, labelName, false)
				} else {
					if a.logger != nil {
						a.logger.Printf("DEBUG: updateCacheAfterMoveUndo no label name found for ID %s", labelID)
					}
				}
			}
		} else {
			if a.logger != nil {
				a.logger.Printf("DEBUG: updateCacheAfterMoveUndo no applied_labels found in ExtraData")
			}
		}
	}
	if a.logger != nil {
		a.logger.Printf("DEBUG: updateCacheAfterMoveUndo completed")
	}
}

// updateCacheAfterLabelUndo updates local cache immediately after label undo operations
func (a *App) updateCacheAfterLabelUndo(result *services.UndoResult) {
	if result.ExtraData == nil {
		return
	}

	// Get label name mapping for cache updates
	_, _, labelService, _, _, _, _, _, _, _, _ := a.GetServices()
	labels, err := labelService.ListLabels(a.ctx)
	if err != nil {
		return // Silently fail, will refresh from server later
	}
	labelIDToName := make(map[string]string)
	for _, label := range labels {
		labelIDToName[label.Id] = label.Name
	}

	for _, messageID := range result.MessageIDs {
		if result.ActionType == services.UndoActionLabelAdd {
			// We undid a label add, so we removed labels
			if labelsRemoved, ok := result.ExtraData["added_labels"].([]string); ok {
				for _, labelID := range labelsRemoved {
					a.updateCachedMessageLabels(messageID, labelID, false)
					if labelName, exists := labelIDToName[labelID]; exists {
						a.updateMessageCacheLabels(messageID, labelName, false)
					}
				}
			}
		} else if result.ActionType == services.UndoActionLabelRemove {
			// We undid a label remove, so we added labels back
			if labelsAdded, ok := result.ExtraData["removed_labels"].([]string); ok {
				for _, labelID := range labelsAdded {
					a.updateCachedMessageLabels(messageID, labelID, true)
					if labelName, exists := labelIDToName[labelID]; exists {
						a.updateMessageCacheLabels(messageID, labelName, true)
					}
				}
			}
		}
	}
}

// handleUndoUIRestore handles smart UI restoration after undo operations (legacy function)
func (a *App) handleUndoUIRestore(result *services.UndoResult) {
	// For bulk operations, safer to reload
	if result.MessageCount > 3 {
		go a.reloadMessages()
		return
	}

	// For archive undo: if we're viewing inbox, try to restore messages to UI
	if result.Description == "Unarchived message" || result.Description == "Unarchived 1 messages" {
		a.attemptArchiveUndoRestore(result)
	} else if result.Description == "Restored from trash message" || result.Description == "Restored from trash 1 messages" {
		a.attemptTrashUndoRestore(result)
	} else {
		// For other operations, no immediate UI update needed
		// Gmail state is already updated, user can refresh when ready
	}
}

// attemptArchiveUndoRestore attempts to restore archived messages back to the inbox view
func (a *App) attemptArchiveUndoRestore(result *services.UndoResult) {
	// For archive undo: if we're viewing inbox and it's a small operation, reload to show restored messages
	if a.currentQuery == "" && result.MessageCount <= 2 {
		// We're in default inbox view and it's a small operation - safe to reload
		go a.reloadMessages()
	}
	// Otherwise: don't reload automatically - user can refresh ('R') when ready
}

// attemptTrashUndoRestore attempts to restore trashed messages back to the appropriate view
func (a *App) attemptTrashUndoRestore(result *services.UndoResult) {
	// For trash undo: if we're viewing inbox and it's a small operation, reload to show restored messages
	if a.currentQuery == "" && result.MessageCount <= 2 {
		// We're in default inbox view and it's a small operation - safe to reload
		go a.reloadMessages()
	}
	// Otherwise: don't reload automatically - user can refresh ('R') when ready
}

// GetThemeService returns the theme service instance
func (a *App) GetThemeService() services.ThemeService {
	return a.themeService
}

// GetQueryService returns the query service instance
func (a *App) GetQueryService() services.QueryService {
	return a.queryService
}

// GetSlackService returns the Slack service instance
func (a *App) GetSlackService() services.SlackService {
	return a.slackService
}

// GetCurrentQuery returns the current search query
func (a *App) GetCurrentQuery() string {
	return a.currentQuery
}

// GetContentNavService returns the content navigation service instance
func (a *App) GetContentNavService() services.ContentNavigationService {
	return a.contentNavService
}

// applyTheme loads theme colors and updates the email renderer
func (a *App) applyTheme() {
	// Try to load theme from themes directory; fallback to defaults
	loader := config.NewThemeLoader("themes")
	if theme, err := loader.LoadThemeFromFile("gmail-dark.yaml"); err == nil {
		a.emailRenderer.UpdateFromConfig(theme)
		// Aplicar a estilos globales
		tview.Styles.PrimitiveBackgroundColor = theme.Body.BgColor.Color()
		tview.Styles.PrimaryTextColor = theme.Body.FgColor.Color()
		tview.Styles.BorderColor = theme.Frame.Border.FgColor.Color()
		tview.Styles.FocusColor = theme.Frame.Border.FocusColor.Color()
	} else {
		def := config.DefaultColors()
		a.emailRenderer.UpdateFromConfig(def)
		tview.Styles.PrimitiveBackgroundColor = def.Body.BgColor.Color()
		tview.Styles.PrimaryTextColor = def.Body.FgColor.Color()
		tview.Styles.BorderColor = def.Frame.Border.FgColor.Color()
		tview.Styles.FocusColor = def.Frame.Border.FocusColor.Color()
	}
	// After updating global styles, also force background colors on existing widgets
	if list, ok := a.views["list"].(*tview.Table); ok {
		list.SetBackgroundColor(tview.Styles.PrimitiveBackgroundColor)
	}
	if header, ok := a.views["header"].(*tview.TextView); ok {
		header.SetBackgroundColor(tview.Styles.PrimitiveBackgroundColor)
	}
	if text, ok := a.views["text"].(*tview.TextView); ok {
		text.SetBackgroundColor(tview.Styles.PrimitiveBackgroundColor)
	}
	if a.aiSummaryView != nil {
		a.aiSummaryView.SetBackgroundColor(tview.Styles.PrimitiveBackgroundColor)
	}
}

// applyThemeConfig applies a specific theme configuration to the app
func (a *App) applyThemeConfig(theme *config.ColorsConfig) error {
	if theme == nil {
		return fmt.Errorf("theme configuration is nil")
	}

	// Cache current theme for helper functions
	a.currentTheme = theme

	// Update email renderer with theme colors
	a.emailRenderer.UpdateColorer(
		a.GetStatusColor("progress"),          // UnreadColor - orange/progress color
		a.currentTheme.UI.FooterColor.Color(), // ReadColor - gray for read messages
		a.GetStatusColor("error"),             // ImportantColor - red for important
		a.GetStatusColor("success"),           // SentColor - green for sent
		a.GetStatusColor("warning"),           // DraftColor - yellow for drafts
		a.currentTheme.Body.FgColor.Color(),   // DefaultColor - theme text color
	)

	// Update flash border color with theme
	a.flash.UpdateBorderColor(a.currentTheme.UI.TitleColor.Color())

	// Update config if theme name is available
	if theme.Name != "" && a.Config != nil {
		a.Config.Layout.CurrentTheme = theme.Name
		// Async save to avoid blocking UI
		go func() {
			if err := a.saveConfigAsync(); err != nil && a.logger != nil {
				a.logger.Printf("Failed to save theme preference: %v", err)
			}
		}()
	}

	// Update email renderer
	a.emailRenderer.UpdateFromConfig(theme)

	// Apply global styles
	tview.Styles.PrimitiveBackgroundColor = theme.Body.BgColor.Color()
	tview.Styles.PrimaryTextColor = theme.Body.FgColor.Color()
	tview.Styles.BorderColor = theme.Frame.Border.FgColor.Color()
	tview.Styles.FocusColor = theme.Frame.Border.FocusColor.Color()

	// Update existing widget colors
	if list, ok := a.views["list"].(*tview.Table); ok {
		list.SetBackgroundColor(tview.Styles.PrimitiveBackgroundColor)
		// Force table to refresh content with new email renderer colors
		if a.messagesMeta != nil && len(a.messagesMeta) > 0 {
			// Trigger reformatting of list items to apply new theme colors
			a.refreshTableDisplay()
		}
	}
	if header, ok := a.views["header"].(*tview.TextView); ok {
		header.SetBackgroundColor(tview.Styles.PrimitiveBackgroundColor)
	}
	if text, ok := a.views["text"].(*tview.TextView); ok {
		text.SetBackgroundColor(tview.Styles.PrimitiveBackgroundColor)
	}
	if a.aiSummaryView != nil {
		a.aiSummaryView.SetBackgroundColor(tview.Styles.PrimitiveBackgroundColor)
	}

	// Refresh borders for Flex containers that have been forced to use filled backgrounds
	// This ensures consistent border rendering when themes change
	a.RefreshBordersForFilledFlexes()

	return nil
}

// saveConfigAsync saves the configuration asynchronously
func (a *App) saveConfigAsync() error {
	if a.Config == nil {
		return fmt.Errorf("config is nil")
	}
	configPath := config.DefaultConfigPath()
	return a.Config.SaveConfig(configPath)
}

// Theme-aware color helper functions

// getTitleColor returns the theme's title color or fallback to yellow
func (a *App) getTitleColor() tcell.Color {
	if a.currentTheme == nil {
		return tcell.ColorYellow // Fallback
	}
	return a.currentTheme.UI.TitleColor.Color()
}

// getFooterColor returns the theme's footer color or fallback to gray
func (a *App) getFooterColor() tcell.Color {
	if a.currentTheme == nil {
		return tcell.ColorGray // Fallback
	}
	return a.currentTheme.UI.FooterColor.Color()
}

// getHintColor returns the theme's hint color or fallback to gray
func (a *App) getHintColor() tcell.Color {
	if a.currentTheme == nil {
		return tcell.ColorGray // Fallback
	}
	return a.currentTheme.UI.HintColor.Color()
}

// getSelectionStyle returns the theme's selection style or fallback
func (a *App) getSelectionStyle() tcell.Style {
	if a.currentTheme == nil {
		return tcell.StyleDefault.Foreground(tcell.ColorWhite).Background(tcell.ColorBlue)
	}
	bgColor := a.currentTheme.UI.SelectionBgColor.Color()
	fgColor := a.currentTheme.UI.SelectionFgColor.Color()
	return tcell.StyleDefault.Foreground(fgColor).Background(bgColor)
}

// getLabelColor returns the theme's label color or fallback to yellow
func (a *App) getLabelColor() tcell.Color {
	if a.currentTheme == nil {
		return tcell.ColorYellow // Fallback
	}
	return a.currentTheme.UI.LabelColor.Color()
}

// getMessageHeaderColor returns the theme's header color for email message headers
func (a *App) getMessageHeaderColor() tcell.Color {
	if a.currentTheme == nil {
		return tcell.ColorGreen // Fallback to green (traditional email header color)
	}
	return a.currentTheme.Tags.Header.Color()
}

// getStatusColor returns theme-aware colors for different status levels
func (a *App) getStatusColor(level string) tcell.Color {
	return a.GetStatusColor(level) // Use the new helper function
}

// (moved to messages.go)

// NewPages creates a new Pages instance
func NewPages() *Pages {
	return &Pages{
		Pages: tview.NewPages(),
		stack: &Stack{
			items: make([]string, 0),
		},
	}
}

// NewCmdBuff creates a new command buffer
func NewCmdBuff() *CmdBuff {
	return &CmdBuff{
		buff:      make([]rune, 0),
		listeners: make(map[BuffWatcher]struct{}),
		kind:      BuffCmd,
		active:    false,
	}
}

// (moved to layout.go) initComponents

// initViews initializes the main views
// (moved to layout.go) initViews

// createMainLayout creates the main application layout
// (moved to layout.go) createMainLayout

// createStatusBar creates the status bar
// (moved to layout.go) createStatusBar

// (moved to status.go) showStatusMessage / setStatusPersistent

// (moved to layout.go) createHelpView/createSearchView

// generateHelpText generates the help text
func (a *App) generateHelpText() string {
	var help strings.Builder

	// Show current status
	if a.Config != nil && a.Config.Layout.CurrentTheme != "" {
		help.WriteString(fmt.Sprintf("🎨 Theme: %s\n", a.Config.Layout.CurrentTheme))
	}
	if a.LLM != nil {
		help.WriteString("🤖 AI: Enabled\n")
	}

	// Add separator line before navigation instructions
	help.WriteString("\n")
	help.WriteString("📖 NAVIGATION: Use /term to search, n/N for next/previous match, g/gg/G for navigation\n")
	help.WriteString("\n")
	help.WriteString(fmt.Sprintf("💡 Press '%s' or 'Esc' to return to main view\n\n", a.Keys.Help))

	// Quick Start Section
	help.WriteString("🚀 GETTING STARTED\n\n")
	help.WriteString(fmt.Sprintf("    %-8s  ❓  Toggle this help screen\n", a.Keys.Help))
	help.WriteString(fmt.Sprintf("    %-8s  👁️   View selected message\n", "Enter"))
	help.WriteString(fmt.Sprintf("    %-8s  🚪  Quit application\n", a.Keys.Quit))
	help.WriteString(fmt.Sprintf("    %-8s  💻  Command mode (type commands like :search, :help)\n\n", a.Keys.CommandMode))

	// Essential Operations
	help.WriteString("📧 MESSAGE BASICS\n\n")
	help.WriteString(fmt.Sprintf("    %-8s  💬  Reply to message\n", a.Keys.Reply))
	help.WriteString(fmt.Sprintf("    %-8s  ✏️   Compose new message\n", a.Keys.Compose))
	help.WriteString(fmt.Sprintf("    %-8s  📁  Archive message\n", a.Keys.Archive))
	help.WriteString(fmt.Sprintf("    %-8s  🗑️   Move to trash\n", a.Keys.Trash))
	help.WriteString(fmt.Sprintf("    %-8s  👁️   Toggle read/unread\n", a.Keys.ToggleRead))
	help.WriteString(fmt.Sprintf("    %-8s  ↩️   Undo last action\n", a.Keys.Undo))
	help.WriteString(fmt.Sprintf("    %-8s  📦  Move message to folder\n", a.Keys.Move))
	help.WriteString(fmt.Sprintf("    %-8s  🏷️   Manage labels\n\n", a.Keys.ManageLabels))

	// Navigation & Search
	help.WriteString("🧭 NAVIGATION & SEARCH\n\n")
	help.WriteString(fmt.Sprintf("    %-8s  🔄  Refresh messages\n", a.Keys.Refresh))
	help.WriteString(fmt.Sprintf("    %-8s  🔍  Search messages\n", a.Keys.Search))
	help.WriteString(fmt.Sprintf("    %-8s  ⬇️   Load next 50 messages\n", a.Keys.LoadMore))
	help.WriteString(fmt.Sprintf("    %-8s  🔴  Show unread messages\n", a.Keys.Unread))
	help.WriteString(fmt.Sprintf("    %-8s  📝  View drafts\n", a.Keys.Drafts))
	help.WriteString(fmt.Sprintf("    %-8s  📎  Attachment picker (view/download message attachments)\n", a.Keys.Attachments))
	help.WriteString(fmt.Sprintf("    %-8s  📫  Quick search: from current sender\n", a.Keys.SearchFrom))
	help.WriteString(fmt.Sprintf("    %-8s  📤  Quick search: to current sender (includes Sent)\n", a.Keys.SearchTo))
	help.WriteString(fmt.Sprintf("    %-8s  🧵  Quick search: by current subject\n", a.Keys.SearchSubject))
	help.WriteString(fmt.Sprintf("    %-8s  📦  Quick search: archived messages\n", a.Keys.Archived))
	help.WriteString("\n")

	// Content Navigation
	help.WriteString("📖 CONTENT NAVIGATION (When Viewing Message)\n\n")
	help.WriteString(fmt.Sprintf("    %-8s  🔍  Search within message content\n", a.Keys.ContentSearch))
	help.WriteString(fmt.Sprintf("    %-8s  ➡️   Next search match\n", a.Keys.SearchNext))
	help.WriteString(fmt.Sprintf("    %-8s  ⬅️   Previous search match\n", a.Keys.SearchPrev))
	help.WriteString(fmt.Sprintf("    %-8s  ⬆️   Go to top of message\n", a.Keys.GotoTop))
	help.WriteString(fmt.Sprintf("    %-8s  ⬇️   Go to bottom of message\n", a.Keys.GotoBottom))
	help.WriteString(fmt.Sprintf("    %-8s  🚀  Fast scroll up\n", a.Keys.FastUp))
	help.WriteString(fmt.Sprintf("    %-8s  🚀  Fast scroll down\n", a.Keys.FastDown))
	help.WriteString(fmt.Sprintf("    %-8s  ⬅️   Word left\n", a.Keys.WordLeft))
	help.WriteString(fmt.Sprintf("    %-8s  ➡️   Word right\n", a.Keys.WordRight))
	help.WriteString(fmt.Sprintf("    %-8s  📄  Toggle header visibility\n\n", a.Keys.ToggleHeaders))

	// Bulk Operations
	bulkStatus := "OFF"
	if a.bulkMode {
		bulkStatus = fmt.Sprintf("ON (%d selected)", len(a.selected))
	}
	help.WriteString(fmt.Sprintf("📦 BULK OPERATIONS (Currently: %s)\n\n", bulkStatus))
	help.WriteString(fmt.Sprintf("    %-8s  ✅  Enter bulk mode\n", a.Keys.BulkMode))
	help.WriteString(fmt.Sprintf("    %-8s  ➕  Toggle message selection (in bulk mode)\n", a.Keys.BulkSelect))
	help.WriteString("    *         🌟  Select all visible messages\n")
	help.WriteString(fmt.Sprintf("    %-8s  📁  Archive selected messages\n", a.Keys.Archive))
	help.WriteString(fmt.Sprintf("    %-8s  🗑️   Delete selected messages\n", a.Keys.Trash))
	help.WriteString(fmt.Sprintf("    %-8s  📦  Move selected messages\n", a.Keys.Move))
	help.WriteString(fmt.Sprintf("    %-8s  🎯  Apply bulk prompt to selected\n", a.Keys.Prompt))
	if a.Config.Slack.Enabled {
		help.WriteString(fmt.Sprintf("    %-8s  💬  Forward selected to Slack\n", a.Keys.Slack))
	}
	if a.Config.Obsidian.Enabled {
		help.WriteString(fmt.Sprintf("    %-8s  📝  Send selected to Obsidian\n", a.Keys.Obsidian))
	}
	help.WriteString("    Esc       ❌  Exit bulk mode\n\n")

	// AI Features (if enabled)
	if a.LLM != nil {
		help.WriteString("🤖 AI FEATURES (✅ Available)\n\n")
		help.WriteString(fmt.Sprintf("    %-8s  📝  Summarize message\n", a.Keys.Summarize))
		help.WriteString("    Y         🔄  Regenerate summary (force refresh)\n")
		help.WriteString(fmt.Sprintf("    %-8s  🎯  Open Prompt Library\n", a.Keys.Prompt))
		help.WriteString(fmt.Sprintf("    %-8s  🤖  Generate reply draft\n", a.Keys.GenerateReply))
		help.WriteString(fmt.Sprintf("    %-8s  🏷️   AI suggest label\n\n", a.Keys.SuggestLabel))
	}

	// Threading Features (if enabled)
	if a.IsThreadingEnabled() {
		threadingStatus := "flat"
		if a.GetCurrentThreadViewMode() == ThreadViewThread {
			threadingStatus = "threaded"
		}
		help.WriteString(fmt.Sprintf("🧵 MESSAGE THREADING (Current: %s)\n\n", threadingStatus))
		help.WriteString(fmt.Sprintf("    %-8s  🔄  Toggle between thread and flat view\n", a.Keys.ToggleThreading))
		help.WriteString(fmt.Sprintf("    %-8s  📂  Expand/collapse thread (when in thread view)\n", a.Keys.ExpandThread))
		help.WriteString(fmt.Sprintf("    %-8s  📤  Expand all threads\n", a.Keys.ExpandAllThreads))
		help.WriteString(fmt.Sprintf("    %-8s  📥  Collapse all threads\n", a.Keys.CollapseAllThreads))
		if a.LLM != nil {
			help.WriteString(fmt.Sprintf("    %-8s  🧵  Generate AI summary of thread\n", a.Keys.ThreadSummary))
		}
		help.WriteString(fmt.Sprintf("    %-8s  ⬆️   Navigate to next thread\n", a.Keys.NextThread))
		help.WriteString(fmt.Sprintf("    %-8s  ⬇️   Navigate to previous thread\n\n", a.Keys.PrevThread))
	}

	// VIM Power Operations
	help.WriteString("⚡ VIM POWER OPERATIONS\n\n")
	help.WriteString("    Pattern:  {operation}{count}{operation} (e.g., s5s, a3a, d7d)\n\n")
	help.WriteString(fmt.Sprintf("    %s5%s       ✅  Select next 5 messages\n", a.Keys.BulkSelect, a.Keys.BulkSelect))
	help.WriteString(fmt.Sprintf("    %s3%s       📁  Archive next 3 messages\n", a.Keys.Archive, a.Keys.Archive))
	help.WriteString(fmt.Sprintf("    %s7%s       🗑️   Delete next 7 messages\n", a.Keys.Trash, a.Keys.Trash))
	help.WriteString(fmt.Sprintf("    %s5%s       👁️   Toggle read status for next 5 messages\n", a.Keys.ToggleRead, a.Keys.ToggleRead))
	help.WriteString(fmt.Sprintf("    %s4%s       📦  Move next 4 messages\n", a.Keys.Move, a.Keys.Move))
	help.WriteString(fmt.Sprintf("    %s6%s       🏷️   Label next 6 messages\n", a.Keys.ManageLabels, a.Keys.ManageLabels))
	if a.Config.Slack.Enabled {
		help.WriteString(fmt.Sprintf("    %s3%s       💬  Send next 3 messages to Slack\n", a.Keys.Slack, a.Keys.Slack))
	}
	if a.Config.Obsidian.Enabled {
		help.WriteString(fmt.Sprintf("    %s2%s       📝  Send next 2 messages to Obsidian\n", a.Keys.Obsidian, a.Keys.Obsidian))
	}
	if a.LLM != nil {
		help.WriteString(fmt.Sprintf("    %s8%s       🤖  Apply AI prompts to next 8 messages\n", a.Keys.Prompt, a.Keys.Prompt))
	}
	help.WriteString(fmt.Sprintf("    %-8s  ⬆️   Go to first message\n", a.Keys.GotoTop))
	help.WriteString(fmt.Sprintf("    %-8s  ⬇️   Go to last message\n\n", a.Keys.GotoBottom))

	// Additional Features
	help.WriteString("🔧 ADDITIONAL FEATURES\n\n")
	help.WriteString(fmt.Sprintf("    %-8s  💾  Save current search as bookmark\n", a.Keys.SaveQuery))
	help.WriteString(fmt.Sprintf("    %-8s  📚  Browse saved query bookmarks\n", a.Keys.QueryBookmarks))
	help.WriteString(fmt.Sprintf("    %-8s  🌐  Open message in Gmail web\n", a.Keys.OpenGmail))
	help.WriteString(fmt.Sprintf("    %-8s  💾  Save message content\n", a.Keys.SaveMessage))
	help.WriteString(fmt.Sprintf("    %-8s  📄  Save raw message\n", a.Keys.SaveRaw))
	help.WriteString(fmt.Sprintf("    %-8s  📅  RSVP to calendar event\n", a.Keys.RSVP))
	help.WriteString(fmt.Sprintf("    %-8s  🔗  Link picker (view/open message links)\n", a.Keys.LinkPicker))
	help.WriteString(fmt.Sprintf("    %-8s  🎨  Theme picker & preview\n", a.Keys.ThemePicker))
	if a.Config.Obsidian.Enabled {
		help.WriteString(fmt.Sprintf("    %-8s  📝  Send to Obsidian\n", a.Keys.Obsidian))
	}
	if a.Config.Slack.Enabled {
		help.WriteString(fmt.Sprintf("    %-8s  💬  Forward to Slack\n", a.Keys.Slack))
	}
	help.WriteString(fmt.Sprintf("    %-8s  📋  Export as Markdown\n\n", a.Keys.Markdown))

	// Command Equivalents
	help.WriteString("💻 COMMAND EQUIVALENTS\n\n")
	help.WriteString("    Every keyboard shortcut has a command equivalent:\n\n")
	help.WriteString(fmt.Sprintf("    :select 5     ✅  Same as %s5%s (select next 5)\n", a.Keys.BulkSelect, a.Keys.BulkSelect))
	help.WriteString(fmt.Sprintf("    :archive 3    📁  Same as %s3%s (archive next 3)\n", a.Keys.Archive, a.Keys.Archive))
	help.WriteString(fmt.Sprintf("    :trash 7      🗑️   Same as %s7%s (delete next 7)\n", a.Keys.Trash, a.Keys.Trash))
	help.WriteString(fmt.Sprintf("    :undo         ↩️   Same as %s (undo last action)\n", a.Keys.Undo))
	help.WriteString("    :search term  🔍  Search for 'term'\n")
	help.WriteString("    :save-query   💾  Save current search as bookmark\n")
	help.WriteString("    :bookmarks    📚  Browse saved query bookmarks\n")
	help.WriteString("    :bookmark name 🔍  Execute saved query by name\n")
	help.WriteString("    :theme        🎨  Open theme picker\n")
	help.WriteString("    :headers      📄  Toggle header visibility\n")
	help.WriteString("    :numbers      🔢  Toggle message numbers\n")
	
	// Threading commands (if enabled)
	if a.IsThreadingEnabled() {
		help.WriteString(fmt.Sprintf("    :threads      🧵  Same as %s (switch to threaded view)\n", a.Keys.ToggleThreading))
		help.WriteString(fmt.Sprintf("    :flatten      📄  Same as %s (switch to flat view)\n", a.Keys.ToggleThreading))
		help.WriteString(fmt.Sprintf("    :expand-all   📤  Same as %s (expand all threads)\n", a.Keys.ExpandAllThreads))
		help.WriteString(fmt.Sprintf("    :collapse-all 📥  Same as %s (collapse all threads)\n", a.Keys.CollapseAllThreads))
		if a.LLM != nil {
			help.WriteString(fmt.Sprintf("    :thread-summary 🧵  Same as %s (generate thread summary)\n", a.Keys.ThreadSummary))
		}
	}
	
	help.WriteString("    :help         ❓  Show this help\n\n")

	// Footer with tips
	help.WriteString("💡 TIPS\n\n")
	help.WriteString("    • All shortcuts are configurable in ~/.config/giztui/config.json\n")
	help.WriteString("    • Use Tab to cycle between panes (list ↔ content)\n")
	help.WriteString("    • Press Esc to cancel most operations or exit modes\n")
	help.WriteString("    • VIM range operations work with any action (s5s, a3a, d7d, etc.)\n")
	help.WriteString("    • Content search (/) highlights matches and enables n/N navigation\n")
	help.WriteString("    • Bulk mode allows selecting multiple messages for batch operations\n")

	return help.String()
}

// Run starts the TUI application
func (a *App) Run() error {
	// Set root to pages
	a.SetRoot(a.Pages, true)

	// Check if client is available
	if a.Client == nil {
		// Welcome screen in setup mode (no credentials)
		a.showWelcomeScreen(false, "")
	} else {
		// Welcome screen in loading mode with best-effort account email (fetch async)
		a.showWelcomeScreen(true, "")
		go func() {
			if a.Client != nil {
				if email, err := a.Client.ActiveAccountEmail(a.ctx); err == nil && email != "" {
					a.welcomeEmail = email
					a.QueueUpdateDraw(func() {
						// Re-render welcome with account email if still loading
						if text, ok := a.views["text"].(*tview.TextView); ok {
							text.SetText(a.buildWelcomeText(true, a.welcomeEmail, 0))
						}
						// Also refresh status bar baseline to include the email
						if status, ok := a.views["status"].(*tview.TextView); ok {
							status.SetText(a.statusBaseline())
						}
					})
				}
			}
		}()
		// Load messages in background
		go a.reloadMessages()
	}

	// Start the application
	return a.Application.Run()
}

// getActiveAccountEmail returns the current account email if available.
// For now, we do not have a reliable accessor from the Gmail client, so we
// return an empty string as a safe default.
// getActiveAccountEmail returns the current account email if available.
func (a *App) getActiveAccountEmail() string {
	if email, err := a.Client.ActiveAccountEmail(a.ctx); err == nil && email != "" {
		return email
	}
	return "user@example.com" // fallback for when account email can't be retrieved
}

// (moved to keys.go) bindKeys

// handleCommandInput handles input when in command mode
// (moved to commands.go) handleCommandInput

// updateCommandBar updates the command bar display
// (moved to commands.go) updateCommandBar

// generateCommandSuggestion generates a suggestion based on the current command buffer
// (moved to commands.go) generateCommandSuggestion

// completeCommand completes the current command with the suggestion
// (moved to commands.go) completeCommand

// toggleHelp toggles the help display in the message content area
func (a *App) toggleHelp() {
	if a.showHelp {
		// Restore previous content
		a.showHelp = false

		// Restore text content through enhanced text view
		if a.enhancedTextView != nil && a.helpBackupText != "" {
			a.enhancedTextView.SetContent(a.helpBackupText)
			a.enhancedTextView.TextView.SetDynamicColors(true)
			a.enhancedTextView.TextView.ScrollToBeginning()
		} else {
			// Fallback to regular text view
			if text, ok := a.views["text"].(*tview.TextView); ok {
				text.SetDynamicColors(true)
				text.Clear()
				text.SetText(a.helpBackupText)
				text.ScrollToBeginning()
			}
		}

		// Restore header content and visibility
		if header, ok := a.views["header"].(*tview.TextView); ok {
			header.SetDynamicColors(true)
			header.SetText(a.helpBackupHeader)
		}

		// Restore header height (make it visible again)
		if textContainer, ok := a.views["textContainer"].(*tview.Flex); ok {
			if header, ok := a.views["header"].(*tview.TextView); ok {
				textContainer.ResizeItem(header, a.originalHeaderHeight, 0)
			}
		}

		// Restore text container title
		if textContainer, ok := a.views["textContainer"].(*tview.Flex); ok {
			textContainer.SetTitle(a.helpBackupTitle)
			textContainer.SetTitleColor(a.getTitleColor())
		}

		// Clear backup content
		a.helpBackupText = ""
		a.helpBackupHeader = ""
		a.helpBackupTitle = ""

		// Update focus state and set focus to text view
		a.currentFocus = "text"
		a.SetFocus(a.views["text"])
		a.updateFocusIndicators("text")
	} else {
		// Save current content before showing help
		if text, ok := a.views["text"].(*tview.TextView); ok {
			a.helpBackupText = text.GetText(false)
		}
		if header, ok := a.views["header"].(*tview.TextView); ok {
			a.helpBackupHeader = header.GetText(false)
		}
		if textContainer, ok := a.views["textContainer"].(*tview.Flex); ok {
			a.helpBackupTitle = textContainer.GetTitle()
		}

		// Show help content
		a.showHelp = true

		// Store current header height and hide header section
		if textContainer, ok := a.views["textContainer"].(*tview.Flex); ok {
			if header, ok := a.views["header"].(*tview.TextView); ok {
				// Calculate current header height before hiding it
				headerContent := header.GetText(false)
				a.originalHeaderHeight = a.calculateHeaderHeight(headerContent)

				// Clear header content and hide it completely
				header.SetDynamicColors(true)
				header.SetText("")
				textContainer.ResizeItem(header, 0, 0)
			}
		}

		// Display help title in text container border
		if textContainer, ok := a.views["textContainer"].(*tview.Flex); ok {
			textContainer.SetTitle(" 📚 Help & Shortcuts ")
			textContainer.SetTitleColor(a.getTitleColor())
		}

		// Display help content in enhanced text view with proper content setting
		helpContent := a.generateHelpText()
		if a.enhancedTextView != nil {
			a.enhancedTextView.SetContent(helpContent)
			a.enhancedTextView.TextView.SetDynamicColors(true)
			a.enhancedTextView.TextView.ScrollToBeginning()
		} else {
			// Fallback to regular text view if enhanced view not available
			if text, ok := a.views["text"].(*tview.TextView); ok {
				text.SetDynamicColors(true)
				text.Clear()
				text.SetText(helpContent)
				text.ScrollToBeginning()
			}
		}

		// Update focus state and set focus to text view so users can search immediately
		a.currentFocus = "text"
		a.SetFocus(a.views["text"])
		a.updateFocusIndicators("text")
	}
}

// (moved to messages.go)

// loadMoreMessages fetches the next page of inbox and appends to list
// (moved to messages.go)

// showMessage displays a message in the text view
// (moved to messages.go)

// showMessageWithoutFocus loads the message content but does not change focus
// (moved to messages.go)

// performSearch executes the search query
func (a *App) performSearch(query string) {
	if strings.TrimSpace(query) == "" {
		a.showError("Search query cannot be empty")
		return
	}

	// Update UI to searching state
	a.QueueUpdateDraw(func() {
		if list, ok := a.views["list"].(*tview.Table); ok {
			list.Clear()
			list.SetTitle(fmt.Sprintf(" 🔍 Searching: %s ", query))
		}
	})

	// Build effective query
	originalQuery := strings.TrimSpace(query)
	q := originalQuery
	if !strings.Contains(q, "in:") && !strings.Contains(q, "label:") {
		q = q + " -in:sent -in:draft -in:chat -in:spam -in:trash in:inbox"
	}

	// Stream search results progresivamente como en la carga inicial
	messages, next, err := a.Client.SearchMessagesPage(q, 50, "")
	if err != nil {
		a.QueueUpdateDraw(func() {
			a.showError(fmt.Sprintf("❌ Search error: %v", err))
			if list, ok := a.views["list"].(*tview.Table); ok {
				list.SetTitle(" ❌ Search failed ")
			}
		})
		return
	}

	// Reset state and show spinner
	a.ClearMessageIDs()
	a.messagesMeta = []*gmailapi.Message{}
	a.nextPageToken = next
	a.searchMode = "remote"
	a.currentQuery = q

	var spinnerStop chan struct{}
	if _, ok := a.views["list"].(*tview.Table); ok {
		spinnerStop = make(chan struct{})
		go func() {
			frames := []string{"⠋", "⠙", "⠹", "⠸", "⠼", "⠴", "⠦", "⠧", "⠇", "⠏"}
			i := 0
			ticker := time.NewTicker(150 * time.Millisecond)
			defer ticker.Stop()
			for {
				select {
				case <-spinnerStop:
					return
				case <-ticker.C:
					prog := len(a.ids)
					total := len(messages)
					a.QueueUpdateDraw(func() {
						if tb, ok := a.views["list"].(*tview.Table); ok {
							tb.SetTitle(fmt.Sprintf(" %s Searching… (%d/%d) — %s ", frames[i%len(frames)], prog, total, originalQuery))
						}
					})
					i++
				}
			}
		}()
	}

	// Prepare label map and show system labels in list for search results (mixed scopes)
	if labels, err := a.Client.ListLabels(); err == nil {
		m := make(map[string]string, len(labels))
		for _, l := range labels {
			m[l.Id] = l.Name
		}
		a.emailRenderer.SetLabelMap(m)
	}
	a.emailRenderer.SetShowSystemLabelsInList(true)

	screenWidth := a.getFormatWidth()
	for _, msg := range messages {
		a.AppendMessageID(msg.Id)
		meta, err := a.Client.GetMessage(msg.Id)
		if err != nil {
			continue
		}
		a.messagesMeta = append(a.messagesMeta, meta)
		text, _ := a.emailRenderer.FormatEmailList(meta, screenWidth)
		a.QueueUpdateDraw(func() {
			if table, ok := a.views["list"].(*tview.Table); ok {
				row := table.GetRowCount()
				table.SetCell(row, 0, tview.NewTableCell(text).SetExpansion(1))
			}
			a.refreshTableDisplay()
		})
	}
	if spinnerStop != nil {
		close(spinnerStop)
	}
	a.QueueUpdateDraw(func() {
		if table, ok := a.views["list"].(*tview.Table); ok {
			table.SetTitle(fmt.Sprintf(" 🔍 Search Results (%d) — %s ", len(a.ids), originalQuery))
			if table.GetRowCount() > 1 {
				table.Select(1, 0) // Select first message (row 1, since row 0 is header)
				if len(a.ids) > 0 {
					firstID := a.ids[0]
					a.SetCurrentMessageID(firstID)
					go a.showMessageWithoutFocus(firstID)
					// Close AI panel when loading new messages to avoid conflicts
					if a.aiSummaryVisible {
						if split, ok := a.views["contentSplit"].(*tview.Flex); ok {
							split.ResizeItem(a.aiSummaryView, 0, 0)
						}
						a.aiSummaryVisible = false
						a.aiPanelInPromptMode = false
					}
				}
			}
		}
		// Keep policy for system labels on list while user is in search mode
		a.emailRenderer.SetShowSystemLabelsInList(true)
	})
}

// (moved to status.go) showError/showInfo

// Placeholder methods for functionality that will be implemented later
// (moved to messages.go) loadDrafts

// (moved to messages.go) composeMessage

// (moved to messages.go) listUnreadMessages

// (moved to messages.go) toggleMarkReadUnread

// updateMessageDisplay updates the display of a specific message in the list
func (a *App) updateMessageDisplay(index int, isUnread bool) {
	table, ok := a.views["list"].(*tview.Table)
	if !ok {
		return
	}

	// Get the current message
	if index < 0 || index >= len(a.ids) {
		return
	}

	messageID := a.ids[index]
	message, err := a.Client.GetMessage(messageID)
	if err != nil {
		return
	}

	// Determine current list width (fallback to 80)
	screenWidth := a.getListWidth()

	// Use the email renderer to format the message
	formattedText, _ := a.emailRenderer.FormatEmailList(message, screenWidth)

	// Add unread indicator
	if isUnread {
		formattedText = "● " + formattedText
	} else {
		formattedText = "○ " + formattedText
	}

	// Update the item in the table
	table.SetCell(index, 0, tview.NewTableCell(formattedText).SetExpansion(1))
}

// updateBaseCachedMessageLabels mirrors updateCachedMessageLabels but for the base snapshot (local filter)
func (a *App) updateBaseCachedMessageLabels(messageID, labelID string, applied bool) {
	if a.searchMode != "local" || a.baseIDs == nil {
		return
	}
	// Find index in baseIDs
	idx := -1
	for i, id := range a.baseIDs {
		if id == messageID {
			idx = i
			break
		}
	}
	if idx < 0 || idx >= len(a.baseMessagesMeta) || a.baseMessagesMeta[idx] == nil {
		return
	}
	msg := a.baseMessagesMeta[idx]
	if applied {
		exists := false
		for _, l := range msg.LabelIds {
			if l == labelID {
				exists = true
				break
			}
		}
		if !exists {
			msg.LabelIds = append(msg.LabelIds, labelID)
		}
	} else {
		out := msg.LabelIds[:0]
		for _, l := range msg.LabelIds {
			if l != labelID {
				out = append(out, l)
			}
		}
		msg.LabelIds = out
	}
}

// moved to messages_actions.go

// (moved to labels.go) manageLabels

// showMessageLabelsView displays labels for a specific message
// (moved to labels.go) showMessageLabelsView

// toggleLabelForMessage toggles a label asynchronously and invokes onDone when finished
// (moved to labels.go) toggleLabelForMessage

// showMessagesWithLabel shows messages that have a specific label
// (moved to labels.go) showMessagesWithLabel

// showMessagesForLabel displays messages that have a specific label
// (moved to labels.go) showMessagesForLabel

// createNewLabelFromView creates a new label from the labels view
// (moved to labels.go) createNewLabelFromView

// deleteSelectedLabel deletes the selected label (placeholder for now)
// (moved to labels.go) deleteSelectedLabel

// formatRelativeTime formats a date like Gmail (e.g., "2h", "3d", "Jan 15")
func formatRelativeTime(date time.Time) string {
	now := time.Now()
	diff := now.Sub(date)

	if diff < time.Hour {
		minutes := int(diff.Minutes())
		if minutes < 1 {
			return "now"
		}
		return fmt.Sprintf("%dm", minutes)
	} else if diff < 24*time.Hour {
		hours := int(diff.Hours())
		return fmt.Sprintf("%dh", hours)
	} else if diff < 7*24*time.Hour {
		days := int(diff.Hours() / 24)
		return fmt.Sprintf("%dd", days)
	} else {
		return date.Format("Jan 2")
	}
}

// (moved to layout.go) updateFocusIndicators

// toggleFocus switches focus between list and text view
// (moved to keys.go) toggleFocus

// restoreFocusAfterModal restores focus to the appropriate view after closing a modal
// (moved to keys.go) restoreFocusAfterModal

// (moved to messages.go) archiveSelected

// (moved to messages.go) replySelected

// (moved to messages.go) showAttachments

// summarizeSelected summarizes the selected message using LLM
func (a *App) summarizeSelected() {
	if a.LLM == nil {
		a.GetErrorHandler().ShowWarning(a.ctx, "LLM disabled")
		return
	}
	messageID := a.GetCurrentMessageID()
	if messageID == "" {
		a.GetErrorHandler().ShowError(a.ctx, "No message selected")
		return
	}
	// Load content
	m, err := a.Client.GetMessageWithContent(messageID)
	if err != nil {
		a.GetErrorHandler().ShowError(a.ctx, "Failed to load message")
		return
	}
	body := m.PlainText
	if len([]rune(body)) > 8000 {
		body = string([]rune(body)[:8000])
	}
	// Show immediate status
	a.QueueUpdateDraw(func() { a.setStatusPersistent("🧠 Summarizing…") })
	go func() {
		resp, err := a.LLM.Generate("Summarize in 3 bullet points (keep language).\n\n" + body)
		if err != nil {
			a.QueueUpdateDraw(func() { a.showLLMError("inline summarize", err) })
			return
		}
		a.QueueUpdateDraw(func() {
			if text, ok := a.views["text"].(*tview.TextView); ok {
				prev := text.GetText(true)
				text.SetDynamicColors(true)
				text.SetText("— AI Summary —\n" + resp + "\n\n" + prev)
				text.ScrollToBeginning()
			}
			a.showStatusMessage("✅ Summary ready")
		})
	}()
}

// generateReply generates a reply using LLM
func (a *App) generateReply() {
	a.showInfo("Generate reply functionality not yet implemented")
}

// (moved to ai.go) suggestLabel

// (moved to ai.go) showLabelSuggestions

// createCommandBar creates the command bar component (k9s style)
// (moved to commands.go) createCommandBar

// showCommandBar displays the command bar and enters command mode
// (moved to commands.go) showCommandBar

// hideCommandBar hides the command bar and exits command mode
// (moved to commands.go) hideCommandBar

// executeCommand executes the current command
// (moved to commands.go) executeCommand

// (moved to commands.go) executeLabelsCommand

// (moved to labels.go) executeLabelAdd

// (moved to labels.go) executeLabelRemove

// (moved to commands.go) executeSearchCommand

// (moved to commands.go) executeInboxCommand

// (moved to commands.go) executeComposeCommand

// (moved to commands.go) executeHelpCommand

// (moved to commands.go) executeQuitCommand

// getCurrentMessageID gets the ID of the currently selected message
// (moved to messages.go)

// addToHistory adds a command to the history
// (moved to commands.go) addToHistory

// getListWidth returns current inner width of the list view or a sensible fallback
// (moved to messages.go)

// getFormatWidth devuelve el ancho disponible para el texto de las filas
// (moved to messages.go)

// refreshMessageContent reloads the message and updates the text view without changing focus
// (moved to messages.go)

// refreshMessageContentWithOverride reloads message and overrides labels shown with provided names
// (moved to messages.go)

// (moved to markdown.go)

// renderMessageContent builds header + body (Markdown or plain text)
// (moved to markdown.go)

// updateCachedMessageLabels updates the cached labels for a message ID
// (moved to labels.go) updateCachedMessageLabels

// moveSelected opens the labels picker to choose a destination label, applies it, then archives the message
// (moved to labels.go) moveSelected

// showMoveLabelsView lets user choose a label to apply and then archives the message (move semantics)
// (moved to labels.go) showMoveLabelsView

// filterAndSortLabels filters out system labels and returns a name-sorted slice
// (moved to labels.go) filterAndSortLabels

// partitionAndSortLabels returns two sorted slices: labels applied to current and the rest
// (moved to labels.go) partitionAndSortLabels

// (moved to ai.go) toggleAISummary

// (moved to ai.go) generateOrShowSummary

// showAllLabelsPicker shows a list of all actionable labels to apply one to the message
// (moved to labels.go) showAllLabelsPicker

// applyLabelAndRefresh aplica una etiqueta usando el mismo mecanismo que en la vista de 'l'
// y refresca el contenido del mensaje cuando termina
// (moved to labels.go) applyLabelAndRefresh<|MERGE_RESOLUTION|>--- conflicted
+++ resolved
@@ -43,20 +43,12 @@
 	// Email renderer
 	emailRenderer *render.EmailRenderer
 	// State management
-<<<<<<< HEAD
-	ids           []string
-	messagesMeta  []*gmailapi.Message
-	currentThreads []*services.ThreadInfo // Current threads for column system
-	draftMode     bool
-	draftIDs      []string
-	showHelp      bool
-=======
 	ids              []string
 	messagesMeta     []*gmailapi.Message
+	currentThreads   []*services.ThreadInfo // Current threads for column system
 	draftMode        bool
 	draftIDs         []string
 	showHelp         bool
->>>>>>> f3a33473
 	helpBackupText   string // Backup of text content before showing help
 	helpBackupHeader string // Backup of header content before showing help
 	helpBackupTitle  string // Backup of text container title before showing help
@@ -173,11 +165,8 @@
 	themeService      services.ThemeService
 	displayService    services.DisplayService
 	queryService      services.QueryService
-<<<<<<< HEAD
 	threadService     services.ThreadService
-=======
 	undoService       services.UndoService
->>>>>>> f3a33473
 	currentTheme      *config.ColorsConfig // Current theme cache for helper functions
 	errorHandler      *ErrorHandler
 }
@@ -729,13 +718,13 @@
 		a.logger.Printf("initServices: display service initialized: %v", a.displayService != nil)
 	}
 
-<<<<<<< HEAD
 	// Initialize thread service (database store and AI service are optional for basic functionality)
 	a.threadService = services.NewThreadService(a.Client, a.dbStore, a.aiService)
 	if a.logger != nil {
 		a.logger.Printf("initServices: thread service initialized: %v (dbStore: %v, AI service: %v)", 
 			a.threadService != nil, a.dbStore != nil, a.aiService != nil)
-=======
+	}
+
 	// Initialize undo service (needs repository, labelService, and gmailClient)
 	if a.repository != nil && a.labelService != nil && a.Client != nil {
 		a.undoService = services.NewUndoService(a.repository, a.labelService, a.Client)
@@ -772,7 +761,6 @@
 			a.logger.Printf("initServices: undo service NOT initialized - repository=%v labelService=%v Client=%v",
 				a.repository != nil, a.labelService != nil, a.Client != nil)
 		}
->>>>>>> f3a33473
 	}
 
 	// Load theme from config with fallbacks
