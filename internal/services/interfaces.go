package services

import (
	"context"
	"time"

	"github.com/ajramos/gmail-tui/internal/gmail"
	"github.com/ajramos/gmail-tui/internal/obsidian"
	"github.com/ajramos/gmail-tui/internal/prompts"
	gmail_v1 "google.golang.org/api/gmail/v1"
)

// MessageRepository handles message data operations
type MessageRepository interface {
	GetMessages(ctx context.Context, opts QueryOptions) (*MessagePage, error)
	GetMessage(ctx context.Context, id string) (*gmail.Message, error)
	SearchMessages(ctx context.Context, query string, opts QueryOptions) (*MessagePage, error)
	UpdateMessage(ctx context.Context, id string, updates MessageUpdates) error
	GetDrafts(ctx context.Context, maxResults int64) ([]*gmail_v1.Draft, error)
}

// EmailService handles email business logic
type EmailService interface {
	MarkAsRead(ctx context.Context, messageID string) error
	MarkAsUnread(ctx context.Context, messageID string) error
	ArchiveMessage(ctx context.Context, messageID string) error
	TrashMessage(ctx context.Context, messageID string) error
	SendMessage(ctx context.Context, from, to, subject, body string) error
	ReplyToMessage(ctx context.Context, originalID, replyBody string, send bool, cc []string) error
	BulkArchive(ctx context.Context, messageIDs []string) error
	BulkTrash(ctx context.Context, messageIDs []string) error
	SaveMessageToFile(ctx context.Context, messageID, filePath string) error
}

// LabelService handles label operations
type LabelService interface {
	ListLabels(ctx context.Context) ([]*gmail_v1.Label, error)
	CreateLabel(ctx context.Context, name string) (*gmail_v1.Label, error)
	RenameLabel(ctx context.Context, labelID, newName string) (*gmail_v1.Label, error)
	DeleteLabel(ctx context.Context, labelID string) error
	ApplyLabel(ctx context.Context, messageID, labelID string) error
	RemoveLabel(ctx context.Context, messageID, labelID string) error
	GetMessageLabels(ctx context.Context, messageID string) ([]string, error)
}

// AIService handles AI-related operations
type AIService interface {
	GenerateSummary(ctx context.Context, content string, options SummaryOptions) (*SummaryResult, error)
	GenerateReply(ctx context.Context, content string, options ReplyOptions) (string, error)
	SuggestLabels(ctx context.Context, content string, availableLabels []string) ([]string, error)
	FormatContent(ctx context.Context, content string, options FormatOptions) (string, error)
	ApplyCustomPrompt(ctx context.Context, content string, prompt string, variables map[string]string) (string, error)
	ApplyCustomPromptStream(ctx context.Context, content string, prompt string, variables map[string]string, onToken func(string)) (string, error)
}

// CacheService handles caching operations
type CacheService interface {
	GetSummary(ctx context.Context, accountEmail, messageID string) (string, bool, error)
	SaveSummary(ctx context.Context, accountEmail, messageID, summary string) error
	InvalidateSummary(ctx context.Context, accountEmail, messageID string) error
	ClearCache(ctx context.Context, accountEmail string) error
}

// SlackService handles Slack integration operations
type SlackService interface {
	ForwardEmail(ctx context.Context, messageID string, options SlackForwardOptions) error
	ValidateWebhook(ctx context.Context, webhookURL string) error
	ListConfiguredChannels(ctx context.Context) ([]SlackChannel, error)
}

// SearchService handles search operations
type SearchService interface {
	Search(ctx context.Context, query string, opts SearchOptions) (*SearchResult, error)
	BuildQuery(ctx context.Context, criteria SearchCriteria) (string, error)
	GetSearchHistory(ctx context.Context) ([]string, error)
	SaveSearchHistory(ctx context.Context, query string) error
}

// PromptService handles prompt template operations
type PromptService interface {
	ListPrompts(ctx context.Context, category string) ([]*PromptTemplate, error)
	GetPrompt(ctx context.Context, id int) (*PromptTemplate, error)
	ApplyPrompt(ctx context.Context, messageContent string, promptID int, variables map[string]string) (*PromptResult, error)
	GetCachedResult(ctx context.Context, accountEmail, messageID string, promptID int) (*PromptResult, error)
	IncrementUsage(ctx context.Context, promptID int) error
	GetUsageStats(ctx context.Context) (*UsageStats, error)
	SaveResult(ctx context.Context, accountEmail, messageID string, promptID int, resultText string) error

	// NUEVO: Aplicar prompt a múltiples mensajes
	ApplyBulkPrompt(ctx context.Context, accountEmail string, messageIDs []string, promptID int, variables map[string]string) (*BulkPromptResult, error)
	ApplyBulkPromptStream(ctx context.Context, accountEmail string, messageIDs []string, promptID int, variables map[string]string, onToken func(string)) (*BulkPromptResult, error)
	GetCachedBulkResult(ctx context.Context, accountEmail string, messageIDs []string, promptID int) (*BulkPromptResult, error)
	SaveBulkResult(ctx context.Context, accountEmail string, messageIDs []string, promptID int, resultText string) error

	// Cache management
	ClearPromptCache(ctx context.Context, accountEmail string) error
	ClearAllPromptCaches(ctx context.Context) error
}

// Data structures

type QueryOptions struct {
	MaxResults int64
	PageToken  string
	LabelIDs   []string
	Query      string
}

type MessagePage struct {
	Messages      []*gmail_v1.Message
	NextPageToken string
	TotalCount    int
}

type MessageUpdates struct {
	AddLabels    []string
	RemoveLabels []string
	MarkAsRead   *bool
}

type SummaryOptions struct {
	MaxLength       int
	Language        string
	StreamEnabled   bool
	UseCache        bool
	ForceRegenerate bool
}

type SummaryResult struct {
	Summary   string
	FromCache bool
	Language  string
	Duration  time.Duration
}

type ReplyOptions struct {
	Language string
	Tone     string
	Length   string
}

type FormatOptions struct {
	WrapWidth      int
	EnableMarkdown bool
	TouchUpMode    bool
}

type SearchOptions struct {
	MaxResults int64
	PageToken  string
	SortBy     string
	SortOrder  string
}

type SearchCriteria struct {
	From          string
	To            string
	Subject       string
	HasWords      string
	DoesntHave    string
	Size          string
	DateWithin    string
	HasAttachment bool
	Labels        []string
	Folders       []string
}

type SearchResult struct {
	Messages      []*gmail_v1.Message
	NextPageToken string
	TotalCount    int
	Query         string
	Duration      time.Duration
}

// Prompt-related data structures
type PromptTemplate = prompts.PromptTemplate
type PromptResult = prompts.PromptResult

type PromptApplyOptions struct {
	AccountEmail string
	MessageID    string
	Variables    map[string]string
}

// NUEVO: Resultado de bulk prompt
type BulkPromptResult struct {
	PromptID     int
	MessageCount int
	Summary      string
	MessageIDs   []string
	Duration     time.Duration
	FromCache    bool
	AccountEmail string
	CreatedAt    time.Time
}

<<<<<<< HEAD
// Slack-related data structures
type SlackForwardOptions struct {
	ChannelID        string // Internal channel identifier
	WebhookURL       string // Slack webhook URL
	ChannelName      string // Display name for user feedback
	UserMessage      string // Optional user message: "Hey guys, heads up with this email"
	FormatStyle      string // "summary", "compact", "full", "raw"
	ProcessedContent string // TUI-processed content for "full" format (optional)
}

type SlackChannel struct {
	ID          string `json:"id"`          // Internal ID
	Name        string `json:"name"`        // Display name: "team-updates", "personal-dm"
	WebhookURL  string `json:"webhook_url"` // Slack webhook URL
	Default     bool   `json:"default"`     // Default selection
	Description string `json:"description"` // Optional description
=======
// UsageStats represents prompt usage statistics
type UsageStats struct {
	TopPrompts      []PromptUsageStat `json:"top_prompts"`
	TotalUsage      int               `json:"total_usage"`
	UniquePrompts   int               `json:"unique_prompts"`
	LastUsed        time.Time         `json:"last_used"`
	FavoritePrompts []PromptUsageStat `json:"favorite_prompts"`
}

// PromptUsageStat represents usage statistics for a single prompt
type PromptUsageStat struct {
	ID          int    `json:"id"`
	Name        string `json:"name"`
	Category    string `json:"category"`
	UsageCount  int    `json:"usage_count"`
	IsFavorite  bool   `json:"is_favorite"`
	LastUsed    string `json:"last_used"`
}

// ObsidianService handles Obsidian integration operations
type ObsidianService interface {
	IngestEmailToObsidian(ctx context.Context, message *gmail.Message, options obsidian.ObsidianOptions) (*obsidian.ObsidianIngestResult, error)
	IngestBulkEmailsToObsidian(ctx context.Context, messages []*gmail.Message, accountEmail string, onProgress func(int, int, error)) (*obsidian.BulkObsidianResult, error)
	GetObsidianTemplates(ctx context.Context) ([]*obsidian.ObsidianTemplate, error)
	ValidateObsidianConnection(ctx context.Context) error
	GetObsidianVaultPath() string
	GetConfig() *obsidian.ObsidianConfig
	UpdateConfig(config *obsidian.ObsidianConfig)
>>>>>>> 37f474ad
}<|MERGE_RESOLUTION|>--- conflicted
+++ resolved
@@ -195,7 +195,25 @@
 	CreatedAt    time.Time
 }
 
-<<<<<<< HEAD
+// UsageStats represents prompt usage statistics
+type UsageStats struct {
+	TopPrompts      []PromptUsageStat `json:"top_prompts"`
+	TotalUsage      int               `json:"total_usage"`
+	UniquePrompts   int               `json:"unique_prompts"`
+	LastUsed        time.Time         `json:"last_used"`
+	FavoritePrompts []PromptUsageStat `json:"favorite_prompts"`
+}
+
+// PromptUsageStat represents usage statistics for a single prompt
+type PromptUsageStat struct {
+	ID          int    `json:"id"`
+	Name        string `json:"name"`
+	Category    string `json:"category"`
+	UsageCount  int    `json:"usage_count"`
+	IsFavorite  bool   `json:"is_favorite"`
+	LastUsed    string `json:"last_used"`
+}
+
 // Slack-related data structures
 type SlackForwardOptions struct {
 	ChannelID        string // Internal channel identifier
@@ -212,24 +230,6 @@
 	WebhookURL  string `json:"webhook_url"` // Slack webhook URL
 	Default     bool   `json:"default"`     // Default selection
 	Description string `json:"description"` // Optional description
-=======
-// UsageStats represents prompt usage statistics
-type UsageStats struct {
-	TopPrompts      []PromptUsageStat `json:"top_prompts"`
-	TotalUsage      int               `json:"total_usage"`
-	UniquePrompts   int               `json:"unique_prompts"`
-	LastUsed        time.Time         `json:"last_used"`
-	FavoritePrompts []PromptUsageStat `json:"favorite_prompts"`
-}
-
-// PromptUsageStat represents usage statistics for a single prompt
-type PromptUsageStat struct {
-	ID          int    `json:"id"`
-	Name        string `json:"name"`
-	Category    string `json:"category"`
-	UsageCount  int    `json:"usage_count"`
-	IsFavorite  bool   `json:"is_favorite"`
-	LastUsed    string `json:"last_used"`
 }
 
 // ObsidianService handles Obsidian integration operations
@@ -241,5 +241,4 @@
 	GetObsidianVaultPath() string
 	GetConfig() *obsidian.ObsidianConfig
 	UpdateConfig(config *obsidian.ObsidianConfig)
->>>>>>> 37f474ad
 }