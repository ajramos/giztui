--- conflicted
+++ resolved
@@ -194,11 +194,8 @@
 - **LabelService**: Gmail label management operations
 - **CacheService**: SQLite-based caching for AI summaries
 - **PromptService**: 🆕 Prompt library management with caching and usage tracking
-<<<<<<< HEAD
 - **SlackService**: 🆕 Slack integration for email forwarding with multiple format styles
-=======
 - **ObsidianService**: 🆕 Email-to-Obsidian ingestion with template support
->>>>>>> 37f474ad
 - **MessageRepository**: Data access abstraction for Gmail API
 
 #### 🎯 **Key Architectural Improvements**
@@ -226,7 +223,7 @@
 
 4. **Dependency Injection** - Services are automatically initialized and injected
    ```go
-   emailService, aiService, labelService, cacheService, repository, obsidianService := app.GetServices()
+   emailService, aiService, labelService, cacheService, repository, promptService, obsidianService := app.GetServices()
    ```
 
 5. **🆕 Enhanced Bulk Operations** - Consistent patterns for all bulk operations
@@ -425,11 +422,8 @@
 | `Y` | Regenerate AI summary (force refresh; ignores cache) |
 | `g` | Generate reply (experimental) |
 | `p` | Open prompt picker (single message) or bulk prompt picker (bulk mode) |
-<<<<<<< HEAD
 | `K` | Forward email to Slack |
-=======
 | `O` | 🆕 **Ingest email(s) to Obsidian** (single or bulk mode) |
->>>>>>> 37f474ad
 | `Esc` | Cancel active streaming operations (AI summary, prompts, bulk prompts) |
 
 #### 🏃 VIM-Style Navigation
